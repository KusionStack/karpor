{
    "swagger": "2.0",
    "info": {
        "contact": {}
    },
    "paths": {
        "/api/v1/audit": {
            "post": {
                "description": "This endpoint audits based on the specified locator.",
                "consumes": [
                    "application/json"
                ],
                "produces": [
                    "application/json"
                ],
                "tags": [
                    "audit"
                ],
                "summary": "Audit based on locator.",
                "parameters": [
                    {
                        "description": "Locator for perform the audit",
                        "name": "request",
                        "in": "body",
                        "required": true,
                        "schema": {
                            "$ref": "#/definitions/audit.AuditPayload"
                        }
                    }
                ],
                "responses": {
                    "200": {
                        "description": "Audit results",
                        "schema": {
                            "type": "array",
                            "items": {
                                "$ref": "#/definitions/audit.AuditData"
                            }
                        }
                    },
                    "400": {
                        "description": "Bad Request",
                        "schema": {
                            "type": "string"
                        }
                    },
                    "401": {
                        "description": "Unauthorized",
                        "schema": {
                            "type": "string"
                        }
                    },
                    "404": {
                        "description": "Not Found",
                        "schema": {
                            "type": "string"
                        }
                    },
                    "429": {
                        "description": "Too Many Requests",
                        "schema": {
                            "type": "string"
                        }
                    },
                    "500": {
                        "description": "Internal Server Error",
                        "schema": {
                            "type": "string"
                        }
                    }
                }
            }
        },
        "/api/v1/audit/score": {
            "post": {
                "description": "This endpoint calculates a score for the provided manifest based on the number and severity of issues detected during the audit.",
                "consumes": [
                    "application/json"
                ],
                "produces": [
                    "application/json"
                ],
                "tags": [
                    "audit"
                ],
                "summary": "ScoreHandler calculates a score for the audited manifest.",
                "parameters": [
                    {
                        "description": "Manifest data to calculate score for (either plain text or JSON format)",
                        "name": "request",
                        "in": "body",
                        "required": true,
                        "schema": {
                            "$ref": "#/definitions/audit.AuditPayload"
                        }
                    }
                ],
                "responses": {
                    "200": {
                        "description": "Score calculation result",
                        "schema": {
                            "$ref": "#/definitions/audit.ScoreData"
                        }
                    },
                    "400": {
                        "description": "Bad Request",
                        "schema": {
                            "type": "string"
                        }
                    },
                    "401": {
                        "description": "Unauthorized",
                        "schema": {
                            "type": "string"
                        }
                    },
                    "404": {
                        "description": "Not Found",
                        "schema": {
                            "type": "string"
                        }
                    },
                    "429": {
                        "description": "Too Many Requests",
                        "schema": {
                            "type": "string"
                        }
                    },
                    "500": {
                        "description": "Internal Server Error",
                        "schema": {
                            "type": "string"
                        }
                    }
                }
            }
        },
        "/api/v1/cluster": {
            "get": {
                "description": "This endpoint lists all cluster resources.",
                "produces": [
                    "application/json"
                ],
                "tags": [
                    "cluster"
                ],
                "summary": "List lists all cluster resources.",
                "responses": {
                    "200": {
                        "description": "List of cluster objects",
                        "schema": {
                            "type": "array",
                            "items": {
                                "$ref": "#/definitions/unstructured.Unstructured"
                            }
                        }
                    },
                    "400": {
                        "description": "Bad Request",
                        "schema": {
                            "type": "string"
                        }
                    },
                    "401": {
                        "description": "Unauthorized",
                        "schema": {
                            "type": "string"
                        }
                    },
                    "404": {
                        "description": "Not Found",
                        "schema": {
                            "type": "string"
                        }
                    },
                    "405": {
                        "description": "Method Not Allowed",
                        "schema": {
                            "type": "string"
                        }
                    },
                    "429": {
                        "description": "Too Many Requests",
                        "schema": {
                            "type": "string"
                        }
                    },
                    "500": {
                        "description": "Internal Server Error",
                        "schema": {
                            "type": "string"
                        }
                    }
                }
            },
            "post": {
                "description": "This endpoint creates a new cluster resource using the payload.",
                "consumes": [
                    "text/plain",
                    "application/json"
                ],
                "produces": [
                    "application/json"
                ],
                "tags": [
                    "cluster"
                ],
                "summary": "Create creates a cluster resource.",
                "parameters": [
                    {
                        "description": "cluster to create (either plain text or JSON format)",
                        "name": "request",
                        "in": "body",
                        "required": true,
                        "schema": {
                            "$ref": "#/definitions/cluster.ClusterPayload"
                        }
                    }
                ],
                "responses": {
                    "200": {
                        "description": "Unstructured object",
                        "schema": {
                            "$ref": "#/definitions/unstructured.Unstructured"
                        }
                    },
                    "400": {
                        "description": "Bad Request",
                        "schema": {
                            "type": "string"
                        }
                    },
                    "401": {
                        "description": "Unauthorized",
                        "schema": {
                            "type": "string"
                        }
                    },
                    "404": {
                        "description": "Not Found",
                        "schema": {
                            "type": "string"
                        }
                    },
                    "405": {
                        "description": "Method Not Allowed",
                        "schema": {
                            "type": "string"
                        }
                    },
                    "429": {
                        "description": "Too Many Requests",
                        "schema": {
                            "type": "string"
                        }
                    },
                    "500": {
                        "description": "Internal Server Error",
                        "schema": {
                            "type": "string"
                        }
                    }
                }
            }
        },
        "/api/v1/cluster/config/file": {
            "post": {
                "description": "Uploads a KubeConfig file for cluster, with a maximum size of 2MB, and the valid file extension is \"\", \".yaml\", \".yml\", \".json\", \".kubeconfig\", \".kubeconf\".",
                "consumes": [
                    "multipart/form-data"
                ],
                "produces": [
                    "text/plain"
                ],
                "tags": [
                    "cluster"
                ],
                "summary": "Upload kubeConfig file for cluster",
                "parameters": [
                    {
                        "type": "file",
                        "description": "Upload file with field name 'file'",
                        "name": "file",
                        "in": "formData",
                        "required": true
                    }
                ],
                "responses": {
                    "200": {
                        "description": "Returns the content of the uploaded KubeConfig file.",
                        "schema": {
                            "$ref": "#/definitions/cluster.UploadData"
                        }
                    },
                    "400": {
                        "description": "The uploaded file is too large or the request is invalid.",
                        "schema": {
                            "type": "string"
                        }
                    },
                    "500": {
                        "description": "Internal server error.",
                        "schema": {
                            "type": "string"
                        }
                    }
                }
            }
        },
        "/api/v1/cluster/config/validate": {
            "post": {
                "description": "Validates the provided KubeConfig using cluster manager methods.",
                "consumes": [
                    "text/plain",
                    "application/json"
                ],
                "produces": [
                    "application/json"
                ],
                "tags": [
                    "cluster"
                ],
                "summary": "Validate KubeConfig",
                "parameters": [
                    {
                        "description": "KubeConfig payload to validate",
                        "name": "request",
                        "in": "body",
                        "required": true,
                        "schema": {
                            "$ref": "#/definitions/cluster.ValidatePayload"
                        }
                    }
                ],
                "responses": {
                    "200": {
                        "description": "Verification passed server version",
                        "schema": {
                            "type": "string"
                        }
                    },
                    "400": {
                        "description": "Bad Request",
                        "schema": {
                            "type": "string"
                        }
                    },
                    "401": {
                        "description": "Unauthorized",
                        "schema": {
                            "type": "string"
                        }
                    },
                    "404": {
                        "description": "Not Found",
                        "schema": {
                            "type": "string"
                        }
                    },
                    "429": {
                        "description": "Too Many Requests",
                        "schema": {
                            "type": "string"
                        }
                    },
                    "500": {
                        "description": "Internal Server Error",
                        "schema": {
                            "type": "string"
                        }
                    }
                }
            }
        },
        "/api/v1/cluster/{clusterName}": {
            "get": {
                "description": "This endpoint returns a cluster resource by name.",
                "produces": [
                    "application/json"
                ],
                "tags": [
                    "cluster"
                ],
                "summary": "Get returns a cluster resource by name.",
                "responses": {
                    "200": {
                        "description": "Unstructured object",
                        "schema": {
                            "$ref": "#/definitions/unstructured.Unstructured"
                        }
                    },
                    "400": {
                        "description": "Bad Request",
                        "schema": {
                            "type": "string"
                        }
                    },
                    "401": {
                        "description": "Unauthorized",
                        "schema": {
                            "type": "string"
                        }
                    },
                    "404": {
                        "description": "Not Found",
                        "schema": {
                            "type": "string"
                        }
                    },
                    "405": {
                        "description": "Method Not Allowed",
                        "schema": {
                            "type": "string"
                        }
                    },
                    "429": {
                        "description": "Too Many Requests",
                        "schema": {
                            "type": "string"
                        }
                    },
                    "500": {
                        "description": "Internal Server Error",
                        "schema": {
                            "type": "string"
                        }
                    }
                }
            },
            "put": {
                "description": "This endpoint updates the display name and description of an existing cluster resource.",
                "consumes": [
                    "text/plain",
                    "application/json"
                ],
                "produces": [
                    "application/json"
                ],
                "tags": [
                    "cluster"
                ],
                "summary": "UpdateMetadata updates the cluster metadata by name.",
                "parameters": [
                    {
                        "description": "cluster to update (either plain text or JSON format)",
                        "name": "request",
                        "in": "body",
                        "required": true,
                        "schema": {
                            "$ref": "#/definitions/cluster.ClusterPayload"
                        }
                    }
                ],
                "responses": {
                    "200": {
                        "description": "Unstructured object",
                        "schema": {
                            "$ref": "#/definitions/unstructured.Unstructured"
                        }
                    },
                    "400": {
                        "description": "Bad Request",
                        "schema": {
                            "type": "string"
                        }
                    },
                    "401": {
                        "description": "Unauthorized",
                        "schema": {
                            "type": "string"
                        }
                    },
                    "404": {
                        "description": "Not Found",
                        "schema": {
                            "type": "string"
                        }
                    },
                    "405": {
                        "description": "Method Not Allowed",
                        "schema": {
                            "type": "string"
                        }
                    },
                    "429": {
                        "description": "Too Many Requests",
                        "schema": {
                            "type": "string"
                        }
                    },
                    "500": {
                        "description": "Internal Server Error",
                        "schema": {
                            "type": "string"
                        }
                    }
                }
            },
            "delete": {
                "description": "This endpoint deletes the cluster resource by name.",
                "produces": [
                    "application/json"
                ],
                "tags": [
                    "cluster"
                ],
                "summary": "Delete removes a cluster resource by name.",
                "responses": {
                    "200": {
                        "description": "Operation status",
                        "schema": {
                            "type": "string"
                        }
                    },
                    "400": {
                        "description": "Bad Request",
                        "schema": {
                            "type": "string"
                        }
                    },
                    "401": {
                        "description": "Unauthorized",
                        "schema": {
                            "type": "string"
                        }
                    },
                    "404": {
                        "description": "Not Found",
                        "schema": {
                            "type": "string"
                        }
                    },
                    "405": {
                        "description": "Method Not Allowed",
                        "schema": {
                            "type": "string"
                        }
                    },
                    "429": {
                        "description": "Too Many Requests",
                        "schema": {
                            "type": "string"
                        }
                    },
                    "500": {
                        "description": "Internal Server Error",
                        "schema": {
                            "type": "string"
                        }
                    }
                }
            }
        },
        "/api/v1/cluster/{clusterName}/detail": {
            "get": {
                "description": "This endpoint returns the details of a cluster by name.",
                "produces": [
                    "application/json"
                ],
                "tags": [
                    "cluster"
                ],
                "summary": "GetDetail returns the details of a cluster by name.",
                "responses": {
                    "200": {
                        "description": "Cluster detail",
                        "schema": {
                            "$ref": "#/definitions/cluster.ClusterDetail"
                        }
                    },
                    "400": {
                        "description": "Bad Request",
                        "schema": {
                            "type": "string"
                        }
                    },
                    "401": {
                        "description": "Unauthorized",
                        "schema": {
                            "type": "string"
                        }
                    },
                    "404": {
                        "description": "Not Found",
                        "schema": {
                            "type": "string"
                        }
                    },
                    "405": {
                        "description": "Method Not Allowed",
                        "schema": {
                            "type": "string"
                        }
                    },
                    "429": {
                        "description": "Too Many Requests",
                        "schema": {
                            "type": "string"
                        }
                    },
                    "500": {
                        "description": "Internal Server Error",
                        "schema": {
                            "type": "string"
                        }
                    }
                }
            }
        },
        "/api/v1/cluster/{clusterName}/namespace/{namespaceName}": {
            "get": {
                "description": "This endpoint returns the namespace by name.",
                "produces": [
                    "application/json"
                ],
                "tags": [
                    "cluster"
                ],
                "summary": "GetNamespace returns the namespace by name.",
                "responses": {
                    "200": {
                        "description": "v1.Namespace",
                        "schema": {
                            "$ref": "#/definitions/v1.Namespace"
                        }
                    },
                    "400": {
                        "description": "Bad Request",
                        "schema": {
                            "type": "string"
                        }
                    },
                    "401": {
                        "description": "Unauthorized",
                        "schema": {
                            "type": "string"
                        }
                    },
                    "404": {
                        "description": "Not Found",
                        "schema": {
                            "type": "string"
                        }
                    },
                    "405": {
                        "description": "Method Not Allowed",
                        "schema": {
                            "type": "string"
                        }
                    },
                    "429": {
                        "description": "Too Many Requests",
                        "schema": {
                            "type": "string"
                        }
                    },
                    "500": {
                        "description": "Internal Server Error",
                        "schema": {
                            "type": "string"
                        }
                    }
                }
            }
        },
        "/api/v1/cluster/{clusterName}/namespace/{namespaceName}/topology": {
            "get": {
                "description": "This endpoint returns the the topology of a namespace by name.",
                "produces": [
                    "application/json"
                ],
                "tags": [
                    "cluster"
                ],
                "summary": "GetNamespaceTopology returns the topology of a namespace by name.",
                "responses": {
                    "200": {
                        "description": "map from string to cluster.ClusterTopology",
                        "schema": {
                            "type": "object",
                            "additionalProperties": {
                                "$ref": "#/definitions/cluster.ClusterTopology"
                            }
                        }
                    },
                    "400": {
                        "description": "Bad Request",
                        "schema": {
                            "type": "string"
                        }
                    },
                    "401": {
                        "description": "Unauthorized",
                        "schema": {
                            "type": "string"
                        }
                    },
                    "404": {
                        "description": "Not Found",
                        "schema": {
                            "type": "string"
                        }
                    },
                    "405": {
                        "description": "Method Not Allowed",
                        "schema": {
                            "type": "string"
                        }
                    },
                    "429": {
                        "description": "Too Many Requests",
                        "schema": {
                            "type": "string"
                        }
                    },
                    "500": {
                        "description": "Internal Server Error",
                        "schema": {
                            "type": "string"
                        }
                    }
                }
            }
        },
        "/api/v1/cluster/{clusterName}/topology": {
            "get": {
                "description": "This endpoint returns the topology of a cluster by name.",
                "produces": [
                    "application/json"
                ],
                "tags": [
                    "cluster"
                ],
                "summary": "GetTopology returns the topology of a cluster by name.",
                "responses": {
                    "200": {
                        "description": "map from string to cluster.ClusterTopology",
                        "schema": {
                            "type": "object",
                            "additionalProperties": {
                                "$ref": "#/definitions/cluster.ClusterTopology"
                            }
                        }
                    },
                    "400": {
                        "description": "Bad Request",
                        "schema": {
                            "type": "string"
                        }
                    },
                    "401": {
                        "description": "Unauthorized",
                        "schema": {
                            "type": "string"
                        }
                    },
                    "404": {
                        "description": "Not Found",
                        "schema": {
                            "type": "string"
                        }
                    },
                    "405": {
                        "description": "Method Not Allowed",
                        "schema": {
                            "type": "string"
                        }
                    },
                    "429": {
                        "description": "Too Many Requests",
                        "schema": {
                            "type": "string"
                        }
                    },
                    "500": {
                        "description": "Internal Server Error",
                        "schema": {
                            "type": "string"
                        }
                    }
                }
            }
        },
        "/api/v1/cluster/{clusterName}/yaml": {
            "get": {
                "description": "This endpoint returns a cluster YAML by name.",
                "produces": [
                    "application/json"
                ],
                "tags": [
                    "cluster"
                ],
                "summary": "GetYAML returns a cluster YAML by name.",
                "responses": {
                    "200": {
                        "description": "Byte array",
                        "schema": {
                            "type": "array",
                            "items": {
                                "type": "integer"
                            }
                        }
                    },
                    "400": {
                        "description": "Bad Request",
                        "schema": {
                            "type": "string"
                        }
                    },
                    "401": {
                        "description": "Unauthorized",
                        "schema": {
                            "type": "string"
                        }
                    },
                    "404": {
                        "description": "Not Found",
                        "schema": {
                            "type": "string"
                        }
                    },
                    "405": {
                        "description": "Method Not Allowed",
                        "schema": {
                            "type": "string"
                        }
                    },
                    "429": {
                        "description": "Too Many Requests",
                        "schema": {
                            "type": "string"
                        }
                    },
                    "500": {
                        "description": "Internal Server Error",
                        "schema": {
                            "type": "string"
                        }
                    }
                }
            }
        },
        "/api/v1/resource/cluster/{clusterName}/{apiVersion}/namespace/{namespaceName}/{kind}/name/{resourceName}/": {
            "get": {
                "description": "This endpoint returns a Kubernetes resource by name, namespace, cluster, apiVersion and kind.",
                "produces": [
                    "application/json"
                ],
                "tags": [
                    "resource"
                ],
                "summary": "Get returns a Kubernetes resource by name, namespace, cluster, apiVersion and kind.",
                "responses": {
                    "200": {
                        "description": "Unstructured object",
                        "schema": {
                            "$ref": "#/definitions/unstructured.Unstructured"
                        }
                    },
                    "400": {
                        "description": "Bad Request",
                        "schema": {
                            "type": "string"
                        }
                    },
                    "401": {
                        "description": "Unauthorized",
                        "schema": {
                            "type": "string"
                        }
                    },
                    "404": {
                        "description": "Not Found",
                        "schema": {
                            "type": "string"
                        }
                    },
                    "405": {
                        "description": "Method Not Allowed",
                        "schema": {
                            "type": "string"
                        }
                    },
                    "429": {
                        "description": "Too Many Requests",
                        "schema": {
                            "type": "string"
                        }
                    },
                    "500": {
                        "description": "Internal Server Error",
                        "schema": {
                            "type": "string"
                        }
                    }
                }
            }
        },
        "/api/v1/resource/cluster/{clusterName}/{apiVersion}/namespace/{namespaceName}/{kind}/name/{resourceName}/events": {
            "get": {
                "description": "This endpoint returns events for a Kubernetes resource YAML by name, namespace, cluster, apiVersion and kind.",
                "produces": [
                    "application/json"
                ],
                "tags": [
                    "resource"
                ],
                "summary": "GetEvents returns events for a Kubernetes resource by name, namespace, cluster, apiVersion and kind.",
                "responses": {
                    "200": {
                        "description": "List of events",
                        "schema": {
                            "type": "array",
                            "items": {
                                "$ref": "#/definitions/unstructured.Unstructured"
                            }
                        }
                    },
                    "400": {
                        "description": "Bad Request",
                        "schema": {
                            "type": "string"
                        }
                    },
                    "401": {
                        "description": "Unauthorized",
                        "schema": {
                            "type": "string"
                        }
                    },
                    "404": {
                        "description": "Not Found",
                        "schema": {
                            "type": "string"
                        }
                    },
                    "405": {
                        "description": "Method Not Allowed",
                        "schema": {
                            "type": "string"
                        }
                    },
                    "429": {
                        "description": "Too Many Requests",
                        "schema": {
                            "type": "string"
                        }
                    },
                    "500": {
                        "description": "Internal Server Error",
                        "schema": {
                            "type": "string"
                        }
                    }
                }
            }
        },
        "/api/v1/resource/cluster/{clusterName}/{apiVersion}/namespace/{namespaceName}/{kind}/name/{resourceName}/summary": {
            "get": {
                "description": "This endpoint returns a Kubernetes resource summary by name, namespace, cluster, apiVersion and kind.",
                "produces": [
                    "application/json"
                ],
                "tags": [
                    "resource"
                ],
                "summary": "Get returns a Kubernetes resource summary by name, namespace, cluster, apiVersion and kind.",
                "responses": {
                    "200": {
                        "description": "Resource Summary",
                        "schema": {
                            "$ref": "#/definitions/resource.ResourceSummary"
                        }
                    },
                    "400": {
                        "description": "Bad Request",
                        "schema": {
                            "type": "string"
                        }
                    },
                    "401": {
                        "description": "Unauthorized",
                        "schema": {
                            "type": "string"
                        }
                    },
                    "404": {
                        "description": "Not Found",
                        "schema": {
                            "type": "string"
                        }
                    },
                    "405": {
                        "description": "Method Not Allowed",
                        "schema": {
                            "type": "string"
                        }
                    },
                    "429": {
                        "description": "Too Many Requests",
                        "schema": {
                            "type": "string"
                        }
                    },
                    "500": {
                        "description": "Internal Server Error",
                        "schema": {
                            "type": "string"
                        }
                    }
                }
            }
        },
        "/api/v1/resource/cluster/{clusterName}/{apiVersion}/namespace/{namespaceName}/{kind}/name/{resourceName}/topology": {
            "get": {
                "description": "This endpoint returns a topology map for a Kubernetes resource by name, namespace, cluster, apiVersion and kind.",
                "produces": [
                    "application/json"
                ],
                "tags": [
                    "resource"
                ],
                "summary": "GetTopology returns a topology map for a Kubernetes resource by name, namespace, cluster, apiVersion and kind.",
                "responses": {
                    "200": {
                        "description": "map from string to resource.ResourceTopology",
                        "schema": {
                            "type": "object",
                            "additionalProperties": {
                                "$ref": "#/definitions/resource.ResourceTopology"
                            }
                        }
                    },
                    "400": {
                        "description": "Bad Request",
                        "schema": {
                            "type": "string"
                        }
                    },
                    "401": {
                        "description": "Unauthorized",
                        "schema": {
                            "type": "string"
                        }
                    },
                    "404": {
                        "description": "Not Found",
                        "schema": {
                            "type": "string"
                        }
                    },
                    "405": {
                        "description": "Method Not Allowed",
                        "schema": {
                            "type": "string"
                        }
                    },
                    "429": {
                        "description": "Too Many Requests",
                        "schema": {
                            "type": "string"
                        }
                    },
                    "500": {
                        "description": "Internal Server Error",
                        "schema": {
                            "type": "string"
                        }
                    }
                }
            }
        },
        "/api/v1/resource/cluster/{clusterName}/{apiVersion}/namespace/{namespaceName}/{kind}/name/{resourceName}/yaml": {
            "get": {
                "description": "This endpoint returns a Kubernetes resource YAML by name, namespace, cluster, apiVersion and kind.",
                "produces": [
                    "application/json"
                ],
                "tags": [
                    "resource"
                ],
                "summary": "GetYAML returns a Kubernetes resource YAML by name, namespace, cluster, apiVersion and kind.",
                "responses": {
                    "200": {
                        "description": "Byte array",
                        "schema": {
                            "type": "array",
                            "items": {
                                "type": "integer"
                            }
                        }
                    },
                    "400": {
                        "description": "Bad Request",
                        "schema": {
                            "type": "string"
                        }
                    },
                    "401": {
                        "description": "Unauthorized",
                        "schema": {
                            "type": "string"
                        }
                    },
                    "404": {
                        "description": "Not Found",
                        "schema": {
                            "type": "string"
                        }
                    },
                    "405": {
                        "description": "Method Not Allowed",
                        "schema": {
                            "type": "string"
                        }
                    },
                    "429": {
                        "description": "Too Many Requests",
                        "schema": {
                            "type": "string"
                        }
                    },
                    "500": {
                        "description": "Internal Server Error",
                        "schema": {
                            "type": "string"
                        }
                    }
                }
            }
        },
        "/api/v1/resource/search": {
            "get": {
                "description": "This endpoint returns an array of Kubernetes runtime Object matched using the query from context.",
                "produces": [
                    "application/json"
                ],
                "tags": [
                    "resource"
                ],
                "summary": "SearchForResource returns an array of Kubernetes runtime Object matched using the query from context.",
                "responses": {
                    "200": {
                        "description": "Array of runtime.Object",
                        "schema": {
                            "type": "array",
                            "items": {}
                        }
                    },
                    "400": {
                        "description": "Bad Request",
                        "schema": {
                            "type": "string"
                        }
                    },
                    "401": {
                        "description": "Unauthorized",
                        "schema": {
                            "type": "string"
                        }
                    },
                    "404": {
                        "description": "Not Found",
                        "schema": {
                            "type": "string"
                        }
                    },
                    "405": {
                        "description": "Method Not Allowed",
                        "schema": {
                            "type": "string"
                        }
                    },
                    "429": {
                        "description": "Too Many Requests",
                        "schema": {
                            "type": "string"
                        }
                    },
                    "500": {
                        "description": "Internal Server Error",
                        "schema": {
                            "type": "string"
                        }
                    }
                }
            }
        }
    },
    "definitions": {
        "audit.AuditData": {
            "type": "object",
            "properties": {
                "bySeverity": {
                    "type": "object",
                    "additionalProperties": {
                        "type": "integer"
                    }
                },
                "issueGroups": {
                    "type": "array",
                    "items": {
                        "$ref": "#/definitions/audit.IssueGroup"
                    }
                },
                "issueTotal": {
                    "type": "integer"
                },
                "resourceTotal": {
                    "type": "integer"
                }
            }
        },
        "audit.AuditPayload": {
            "type": "object",
            "properties": {
                "apiVersion": {
                    "type": "string"
                },
                "cluster": {
                    "type": "string"
                },
                "kind": {
                    "type": "string"
                },
                "name": {
                    "type": "string"
                },
                "namespace": {
                    "type": "string"
                }
            }
        },
        "audit.IssueGroup": {
            "type": "object",
            "properties": {
                "issue": {
                    "$ref": "#/definitions/scanner.Issue"
                },
                "locators": {
                    "type": "array",
                    "items": {
                        "$ref": "#/definitions/core.Locator"
                    }
                }
            }
        },
        "audit.ScoreData": {
            "type": "object",
            "properties": {
                "issuesTotal": {
                    "description": "IssuesTotal is the total count of all issues found during the audit.\nThis count can be used to understand the overall number of problems\nthat need to be addressed.",
                    "type": "integer"
                },
                "score": {
                    "description": "Score represents the calculated score of the audited manifest based on\nthe number and severity of issues. It provides a quantitative measure\nof the security posture of the resources in the manifest.",
                    "type": "number"
                },
                "severityStatistic": {
                    "description": "SeverityStatistic is a mapping of severity levels to their respective\nnumber of occurrences. It allows for a quick overview of the distribution\nof issues across different severity categories.",
                    "type": "object",
                    "additionalProperties": {
                        "type": "integer"
                    }
                },
                "severitySum": {
                    "description": "SeveritySum is the sum of severity scores of all issues, which can be\nused to gauge the cumulative severity of all problems found.",
                    "type": "integer"
                }
            }
        },
        "cluster.ClusterDetail": {
            "type": "object",
            "properties": {
                "cpuCapacity": {
                    "type": "integer"
                },
                "memoryCapacity": {
                    "type": "integer"
                },
                "nodeCount": {
                    "type": "integer"
                },
                "podsCapacity": {
                    "type": "integer"
                },
                "serverVersion": {
                    "type": "string"
                }
            }
        },
        "cluster.ClusterPayload": {
            "type": "object",
            "properties": {
                "description": {
                    "description": "ClusterDescription is the description of cluster to be created",
                    "type": "string"
                },
                "displayName": {
                    "description": "ClusterDisplayName is the display name of cluster to be created",
                    "type": "string"
                },
                "kubeconfig": {
                    "description": "ClusterKubeConfig is the kubeconfig of cluster to be created",
                    "type": "string"
                },
                "name": {
                    "description": "ClusterName is the name of cluster to be created",
                    "type": "string"
                }
            }
        },
        "cluster.ClusterTopology": {
            "type": "object",
            "properties": {
                "count": {
                    "type": "integer"
                },
                "groupVersionKind": {
                    "type": "string"
                },
                "relationship": {
                    "type": "object",
                    "additionalProperties": {
                        "type": "string"
                    }
                }
            }
        },
        "cluster.UploadData": {
            "type": "object",
            "properties": {
<<<<<<< HEAD
                "content": {
=======
                "apiVersion": {
                    "type": "string"
                },
                "cluster": {
                    "type": "string"
                },
                "kind": {
>>>>>>> 0155bc0f
                    "type": "string"
                },
                "fileName": {
                    "type": "string"
                },
                "fileSize": {
                    "type": "integer"
                }
            }
        },
        "cluster.ValidatePayload": {
            "type": "object",
            "properties": {
                "kubeConfig": {
                    "type": "string"
                }
            }
        },
        "core.Locator": {
            "type": "object",
            "properties": {
                "apiVersion": {
                    "type": "string"
                },
                "cluster": {
                    "type": "string"
                },
                "kind": {
                    "type": "string"
                },
                "name": {
                    "type": "string"
                },
                "namespace": {
                    "type": "string"
                }
            }
        },
        "resource.Resource": {
            "type": "object",
            "properties": {
                "apiVersion": {
                    "type": "string"
                },
                "cluster": {
                    "type": "string"
                },
                "kind": {
                    "type": "string"
                },
                "name": {
                    "type": "string"
                },
                "namespace": {
                    "type": "string"
                }
            }
        },
        "resource.ResourceSummary": {
            "type": "object",
            "properties": {
                "creationTimestamp": {
                    "type": "string"
                },
                "resource": {
                    "$ref": "#/definitions/resource.Resource"
                },
                "resourceVersion": {
                    "type": "string"
                },
                "uid": {
                    "type": "string"
                }
            }
        },
        "resource.ResourceTopology": {
            "type": "object",
            "properties": {
                "children": {
                    "type": "array",
                    "items": {
                        "type": "string"
                    }
                },
                "identifier": {
                    "type": "string"
                },
                "parents": {
                    "type": "array",
                    "items": {
                        "type": "string"
                    }
                }
            }
        },
        "scanner.Issue": {
            "type": "object",
            "properties": {
                "message": {
                    "description": "Message provides a detailed human-readable description of the issue.",
                    "type": "string"
                },
                "scanner": {
                    "description": "Scanner is the name of the scanner that discovered the issue.",
                    "type": "string"
                },
                "severity": {
                    "description": "Severity indicates how critical the issue is, using the IssueSeverityLevel constants.",
                    "type": "integer"
                },
                "title": {
                    "description": "Title is a brief summary of the issue.",
                    "type": "string"
                }
            }
        },
        "unstructured.Unstructured": {
            "type": "object",
            "properties": {
                "object": {
                    "description": "Object is a JSON compatible map with string, float, int, bool, []interface{}, or\nmap[string]interface{}\nchildren.",
                    "type": "object",
                    "additionalProperties": true
                }
            }
        },
        "v1.FieldsV1": {
            "type": "object"
        },
        "v1.ManagedFieldsEntry": {
            "type": "object",
            "properties": {
                "apiVersion": {
                    "description": "APIVersion defines the version of this resource that this field set\napplies to. The format is \"group/version\" just like the top-level\nAPIVersion field. It is necessary to track the version of a field\nset because it cannot be automatically converted.",
                    "type": "string"
                },
                "fieldsType": {
                    "description": "FieldsType is the discriminator for the different fields format and version.\nThere is currently only one possible value: \"FieldsV1\"",
                    "type": "string"
                },
                "fieldsV1": {
                    "description": "FieldsV1 holds the first JSON version format as described in the \"FieldsV1\" type.\n+optional",
                    "$ref": "#/definitions/v1.FieldsV1"
                },
                "manager": {
                    "description": "Manager is an identifier of the workflow managing these fields.",
                    "type": "string"
                },
                "operation": {
                    "description": "Operation is the type of operation which lead to this ManagedFieldsEntry being created.\nThe only valid values for this field are 'Apply' and 'Update'.",
                    "type": "string"
                },
                "subresource": {
                    "description": "Subresource is the name of the subresource used to update that object, or\nempty string if the object was updated through the main resource. The\nvalue of this field is used to distinguish between managers, even if they\nshare the same name. For example, a status update will be distinct from a\nregular update using the same manager name.\nNote that the APIVersion field is not related to the Subresource field and\nit always corresponds to the version of the main resource.",
                    "type": "string"
                },
                "time": {
                    "description": "Time is the timestamp of when the ManagedFields entry was added. The\ntimestamp will also be updated if a field is added, the manager\nchanges any of the owned fields value or removes a field. The\ntimestamp does not update when a field is removed from the entry\nbecause another manager took it over.\n+optional",
                    "type": "string"
                }
            }
        },
        "v1.Namespace": {
            "type": "object",
            "properties": {
                "annotations": {
                    "description": "Annotations is an unstructured key value map stored with a resource that may be\nset by external tools to store and retrieve arbitrary metadata. They are not\nqueryable and should be preserved when modifying objects.\nMore info: http://kubernetes.io/docs/user-guide/annotations\n+optional",
                    "type": "object",
                    "additionalProperties": {
                        "type": "string"
                    }
                },
                "apiVersion": {
                    "description": "APIVersion defines the versioned schema of this representation of an object.\nServers should convert recognized schemas to the latest internal value, and\nmay reject unrecognized values.\nMore info: https://git.k8s.io/community/contributors/devel/sig-architecture/api-conventions.md#resources\n+optional",
                    "type": "string"
                },
                "creationTimestamp": {
                    "description": "CreationTimestamp is a timestamp representing the server time when this object was\ncreated. It is not guaranteed to be set in happens-before order across separate operations.\nClients may not set this value. It is represented in RFC3339 form and is in UTC.\n\nPopulated by the system.\nRead-only.\nNull for lists.\nMore info: https://git.k8s.io/community/contributors/devel/sig-architecture/api-conventions.md#metadata\n+optional",
                    "type": "string"
                },
                "deletionGracePeriodSeconds": {
                    "description": "Number of seconds allowed for this object to gracefully terminate before\nit will be removed from the system. Only set when deletionTimestamp is also set.\nMay only be shortened.\nRead-only.\n+optional",
                    "type": "integer"
                },
                "deletionTimestamp": {
                    "description": "DeletionTimestamp is RFC 3339 date and time at which this resource will be deleted. This\nfield is set by the server when a graceful deletion is requested by the user, and is not\ndirectly settable by a client. The resource is expected to be deleted (no longer visible\nfrom resource lists, and not reachable by name) after the time in this field, once the\nfinalizers list is empty. As long as the finalizers list contains items, deletion is blocked.\nOnce the deletionTimestamp is set, this value may not be unset or be set further into the\nfuture, although it may be shortened or the resource may be deleted prior to this time.\nFor example, a user may request that a pod is deleted in 30 seconds. The Kubelet will react\nby sending a graceful termination signal to the containers in the pod. After that 30 seconds,\nthe Kubelet will send a hard termination signal (SIGKILL) to the container and after cleanup,\nremove the pod from the API. In the presence of network partitions, this object may still\nexist after this timestamp, until an administrator or automated process can determine the\nresource is fully terminated.\nIf not set, graceful deletion of the object has not been requested.\n\nPopulated by the system when a graceful deletion is requested.\nRead-only.\nMore info: https://git.k8s.io/community/contributors/devel/sig-architecture/api-conventions.md#metadata\n+optional",
                    "type": "string"
                },
                "finalizers": {
                    "description": "Must be empty before the object is deleted from the registry. Each entry\nis an identifier for the responsible component that will remove the entry\nfrom the list. If the deletionTimestamp of the object is non-nil, entries\nin this list can only be removed.\nFinalizers may be processed and removed in any order.  Order is NOT enforced\nbecause it introduces significant risk of stuck finalizers.\nfinalizers is a shared field, any actor with permission can reorder it.\nIf the finalizer list is processed in order, then this can lead to a situation\nin which the component responsible for the first finalizer in the list is\nwaiting for a signal (field value, external system, or other) produced by a\ncomponent responsible for a finalizer later in the list, resulting in a deadlock.\nWithout enforced ordering finalizers are free to order amongst themselves and\nare not vulnerable to ordering changes in the list.\n+optional\n+patchStrategy=merge",
                    "type": "array",
                    "items": {
                        "type": "string"
                    }
                },
                "generateName": {
                    "description": "GenerateName is an optional prefix, used by the server, to generate a unique\nname ONLY IF the Name field has not been provided.\nIf this field is used, the name returned to the client will be different\nthan the name passed. This value will also be combined with a unique suffix.\nThe provided value has the same validation rules as the Name field,\nand may be truncated by the length of the suffix required to make the value\nunique on the server.\n\nIf this field is specified and the generated name exists, the server will return a 409.\n\nApplied only if Name is not specified.\nMore info: https://git.k8s.io/community/contributors/devel/sig-architecture/api-conventions.md#idempotency\n+optional",
                    "type": "string"
                },
                "generation": {
                    "description": "A sequence number representing a specific generation of the desired state.\nPopulated by the system. Read-only.\n+optional",
                    "type": "integer"
                },
                "kind": {
                    "description": "Kind is a string value representing the REST resource this object represents.\nServers may infer this from the endpoint the client submits requests to.\nCannot be updated.\nIn CamelCase.\nMore info: https://git.k8s.io/community/contributors/devel/sig-architecture/api-conventions.md#types-kinds\n+optional",
                    "type": "string"
                },
                "labels": {
                    "description": "Map of string keys and values that can be used to organize and categorize\n(scope and select) objects. May match selectors of replication controllers\nand services.\nMore info: http://kubernetes.io/docs/user-guide/labels\n+optional",
                    "type": "object",
                    "additionalProperties": {
                        "type": "string"
                    }
                },
                "managedFields": {
                    "description": "ManagedFields maps workflow-id and version to the set of fields\nthat are managed by that workflow. This is mostly for internal\nhousekeeping, and users typically shouldn't need to set or\nunderstand this field. A workflow can be the user's name, a\ncontroller's name, or the name of a specific apply path like\n\"ci-cd\". The set of fields is always in the version that the\nworkflow used when modifying the object.\n\n+optional",
                    "type": "array",
                    "items": {
                        "$ref": "#/definitions/v1.ManagedFieldsEntry"
                    }
                },
                "name": {
                    "description": "Name must be unique within a namespace. Is required when creating resources, although\nsome resources may allow a client to request the generation of an appropriate name\nautomatically. Name is primarily intended for creation idempotence and configuration\ndefinition.\nCannot be updated.\nMore info: http://kubernetes.io/docs/user-guide/identifiers#names\n+optional",
                    "type": "string"
                },
                "namespace": {
                    "description": "Namespace defines the space within which each name must be unique. An empty namespace is\nequivalent to the \"default\" namespace, but \"default\" is the canonical representation.\nNot all objects are required to be scoped to a namespace - the value of this field for\nthose objects will be empty.\n\nMust be a DNS_LABEL.\nCannot be updated.\nMore info: http://kubernetes.io/docs/user-guide/namespaces\n+optional",
                    "type": "string"
                },
                "ownerReferences": {
                    "description": "List of objects depended by this object. If ALL objects in the list have\nbeen deleted, this object will be garbage collected. If this object is managed by a controller,\nthen an entry in this list will point to this controller, with the controller field set to true.\nThere cannot be more than one managing controller.\n+optional\n+patchMergeKey=uid\n+patchStrategy=merge",
                    "type": "array",
                    "items": {
                        "$ref": "#/definitions/v1.OwnerReference"
                    }
                },
                "resourceVersion": {
                    "description": "An opaque value that represents the internal version of this object that can\nbe used by clients to determine when objects have changed. May be used for optimistic\nconcurrency, change detection, and the watch operation on a resource or set of resources.\nClients must treat these values as opaque and passed unmodified back to the server.\nThey may only be valid for a particular resource or set of resources.\n\nPopulated by the system.\nRead-only.\nValue must be treated as opaque by clients and .\nMore info: https://git.k8s.io/community/contributors/devel/sig-architecture/api-conventions.md#concurrency-control-and-consistency\n+optional",
                    "type": "string"
                },
                "selfLink": {
                    "description": "Deprecated: selfLink is a legacy read-only field that is no longer populated by the system.\n+optional",
                    "type": "string"
                },
                "spec": {
                    "description": "Spec defines the behavior of the Namespace.\nMore info: https://git.k8s.io/community/contributors/devel/sig-architecture/api-conventions.md#spec-and-status\n+optional",
                    "$ref": "#/definitions/v1.NamespaceSpec"
                },
                "status": {
                    "description": "Status describes the current status of a Namespace.\nMore info: https://git.k8s.io/community/contributors/devel/sig-architecture/api-conventions.md#spec-and-status\n+optional",
                    "$ref": "#/definitions/v1.NamespaceStatus"
                },
                "uid": {
                    "description": "UID is the unique in time and space value for this object. It is typically generated by\nthe server on successful creation of a resource and is not allowed to change on PUT\noperations.\n\nPopulated by the system.\nRead-only.\nMore info: http://kubernetes.io/docs/user-guide/identifiers#uids\n+optional",
                    "type": "string"
                }
            }
        },
        "v1.NamespaceCondition": {
            "type": "object",
            "properties": {
                "lastTransitionTime": {
                    "description": "+optional",
                    "type": "string"
                },
                "message": {
                    "description": "+optional",
                    "type": "string"
                },
                "reason": {
                    "description": "+optional",
                    "type": "string"
                },
                "status": {
                    "description": "Status of the condition, one of True, False, Unknown.",
                    "type": "string"
                },
                "type": {
                    "description": "Type of namespace controller condition.",
                    "type": "string"
                }
            }
        },
        "v1.NamespaceSpec": {
            "type": "object",
            "properties": {
                "finalizers": {
                    "description": "Finalizers is an opaque list of values that must be empty to permanently remove object from storage.\nMore info: https://kubernetes.io/docs/tasks/administer-cluster/namespaces/\n+optional",
                    "type": "array",
                    "items": {
                        "type": "string"
                    }
                }
            }
        },
        "v1.NamespaceStatus": {
            "type": "object",
            "properties": {
                "conditions": {
                    "description": "Represents the latest available observations of a namespace's current state.\n+optional\n+patchMergeKey=type\n+patchStrategy=merge",
                    "type": "array",
                    "items": {
                        "$ref": "#/definitions/v1.NamespaceCondition"
                    }
                },
                "phase": {
                    "description": "Phase is the current lifecycle phase of the namespace.\nMore info: https://kubernetes.io/docs/tasks/administer-cluster/namespaces/\n+optional",
                    "type": "string"
                }
            }
        },
        "v1.OwnerReference": {
            "type": "object",
            "properties": {
                "apiVersion": {
                    "description": "API version of the referent.",
                    "type": "string"
                },
                "blockOwnerDeletion": {
                    "description": "If true, AND if the owner has the \"foregroundDeletion\" finalizer, then\nthe owner cannot be deleted from the key-value store until this\nreference is removed.\nSee https://kubernetes.io/docs/concepts/architecture/garbage-collection/#foreground-deletion\nfor how the garbage collector interacts with this field and enforces the foreground deletion.\nDefaults to false.\nTo set this field, a user needs \"delete\" permission of the owner,\notherwise 422 (Unprocessable Entity) will be returned.\n+optional",
                    "type": "boolean"
                },
                "controller": {
                    "description": "If true, this reference points to the managing controller.\n+optional",
                    "type": "boolean"
                },
                "kind": {
                    "description": "Kind of the referent.\nMore info: https://git.k8s.io/community/contributors/devel/sig-architecture/api-conventions.md#types-kinds",
                    "type": "string"
                },
                "name": {
                    "description": "Name of the referent.\nMore info: http://kubernetes.io/docs/user-guide/identifiers#names",
                    "type": "string"
                },
                "uid": {
                    "description": "UID of the referent.\nMore info: http://kubernetes.io/docs/user-guide/identifiers#uids",
                    "type": "string"
                }
            }
        }
    }
}<|MERGE_RESOLUTION|>--- conflicted
+++ resolved
@@ -1330,17 +1330,7 @@
         "cluster.UploadData": {
             "type": "object",
             "properties": {
-<<<<<<< HEAD
                 "content": {
-=======
-                "apiVersion": {
-                    "type": "string"
-                },
-                "cluster": {
-                    "type": "string"
-                },
-                "kind": {
->>>>>>> 0155bc0f
                     "type": "string"
                 },
                 "fileName": {
