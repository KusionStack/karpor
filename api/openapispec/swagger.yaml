--- conflicted
+++ resolved
@@ -878,7 +878,6 @@
         namespace, cluster, apiVersion and kind.
       tags:
       - insight
-<<<<<<< HEAD
   /rest-api/v1/resource-group-rule:
     post:
       consumes:
@@ -892,49 +891,37 @@
         required: true
         schema:
           $ref: '#/definitions/resourcegrouprule.ResourceGroupRulePayload'
-=======
-  /rest-api/v1/resource-group-rule/{resourceGroupRule}:
-    delete:
-      description: This endpoint deletes the ResourceGroupRule by name.
->>>>>>> 5ef691a4
-      produces:
-      - application/json
-      responses:
-        "200":
-<<<<<<< HEAD
+      produces:
+      - application/json
+      responses:
+        "200":
           description: Unstructured object
           schema:
             $ref: '#/definitions/unstructured.Unstructured'
-=======
-          description: Operation status
-          schema:
-            type: string
->>>>>>> 5ef691a4
-        "400":
-          description: Bad Request
-          schema:
-            type: string
-        "401":
-          description: Unauthorized
-          schema:
-            type: string
-        "404":
-          description: Not Found
-          schema:
-            type: string
-        "405":
-          description: Method Not Allowed
-          schema:
-            type: string
-        "429":
-          description: Too Many Requests
-          schema:
-            type: string
-        "500":
-          description: Internal Server Error
-          schema:
-            type: string
-<<<<<<< HEAD
+        "400":
+          description: Bad Request
+          schema:
+            type: string
+        "401":
+          description: Unauthorized
+          schema:
+            type: string
+        "404":
+          description: Not Found
+          schema:
+            type: string
+        "405":
+          description: Method Not Allowed
+          schema:
+            type: string
+        "429":
+          description: Too Many Requests
+          schema:
+            type: string
+        "500":
+          description: Internal Server Error
+          schema:
+            type: string
       summary: Create creates a ResourceGroupRule.
       tags:
       - resourcegrouprule
@@ -951,18 +938,6 @@
         required: true
         schema:
           $ref: '#/definitions/resourcegrouprule.ResourceGroupRulePayload'
-=======
-      summary: Delete removes a ResourceGroupRule by name.
-      tags:
-      - resourcegrouprule
-    get:
-      description: This endpoint returns a ResourceGroupRule by name.
-      parameters:
-      - description: The format of the response. Either in json or yaml
-        in: query
-        name: format
-        type: string
->>>>>>> 5ef691a4
       produces:
       - application/json
       responses:
@@ -994,7 +969,6 @@
           description: Internal Server Error
           schema:
             type: string
-<<<<<<< HEAD
       summary: Update updates the ResourceGroupRule metadata by name.
       tags:
       - resourcegrouprule
@@ -1007,61 +981,37 @@
         name: resourceGroupRuleName
         required: true
         type: string
-=======
-      summary: Get returns a ResourceGroupRule by name.
-      tags:
-      - resourcegrouprule
-    post:
-      consumes:
-      - text/plain
-      - application/json
-      description: This endpoint creates a new ResourceGroupRule using the payload.
-      parameters:
-      - description: resourceGroupRule to create (either plain text or JSON format)
-        in: body
-        name: request
-        required: true
-        schema:
-          $ref: '#/definitions/resourcegrouprule.ResourceGroupRulePayload'
->>>>>>> 5ef691a4
-      produces:
-      - application/json
-      responses:
-        "200":
-<<<<<<< HEAD
+      produces:
+      - application/json
+      responses:
+        "200":
           description: Operation status
           schema:
             type: string
-=======
-          description: Unstructured object
-          schema:
-            $ref: '#/definitions/unstructured.Unstructured'
->>>>>>> 5ef691a4
-        "400":
-          description: Bad Request
-          schema:
-            type: string
-        "401":
-          description: Unauthorized
-          schema:
-            type: string
-        "404":
-          description: Not Found
-          schema:
-            type: string
-        "405":
-          description: Method Not Allowed
-          schema:
-            type: string
-        "429":
-          description: Too Many Requests
-          schema:
-            type: string
-        "500":
-          description: Internal Server Error
-          schema:
-            type: string
-<<<<<<< HEAD
+        "400":
+          description: Bad Request
+          schema:
+            type: string
+        "401":
+          description: Unauthorized
+          schema:
+            type: string
+        "404":
+          description: Not Found
+          schema:
+            type: string
+        "405":
+          description: Method Not Allowed
+          schema:
+            type: string
+        "429":
+          description: Too Many Requests
+          schema:
+            type: string
+        "500":
+          description: Internal Server Error
+          schema:
+            type: string
       summary: Delete removes a ResourceGroupRule by name.
       tags:
       - resourcegrouprule
@@ -1073,24 +1023,6 @@
         name: resourceGroupRuleName
         required: true
         type: string
-=======
-      summary: Create creates a ResourceGroupRule.
-      tags:
-      - resourcegrouprule
-    put:
-      consumes:
-      - text/plain
-      - application/json
-      description: This endpoint updates the display name and description of an existing
-        ResourceGroupRule.
-      parameters:
-      - description: resourceGroupRule to update (either plain text or JSON format)
-        in: body
-        name: request
-        required: true
-        schema:
-          $ref: '#/definitions/resourcegrouprule.ResourceGroupRulePayload'
->>>>>>> 5ef691a4
       produces:
       - application/json
       responses:
@@ -1122,11 +1054,7 @@
           description: Internal Server Error
           schema:
             type: string
-<<<<<<< HEAD
       summary: Get returns a ResourceGroupRule by name.
-=======
-      summary: Update updates the ResourceGroupRule metadata by name.
->>>>>>> 5ef691a4
       tags:
       - resourcegrouprule
   /rest-api/v1/resource-group-rules:
@@ -1182,7 +1110,6 @@
       summary: List lists all ResourceGroupRules.
       tags:
       - resourcegrouprule
-<<<<<<< HEAD
   /rest-api/v1/resource-groups/{resourceGroupRuleName}:
     get:
       description: This endpoint lists all ResourceGroups.
@@ -1192,66 +1119,6 @@
         name: resourceGroupRuleName
         required: true
         type: string
-=======
-  /rest-api/v1/resource-group/{resourceGroup}:
-    get:
-      description: This endpoint returns a ResourceGroup by name.
-      parameters:
-      - description: The format of the response. Either in json or yaml
-        in: query
-        name: format
-        type: string
-      produces:
-      - application/json
-      responses:
-        "200":
-          description: Unstructured object
-          schema:
-            $ref: '#/definitions/unstructured.Unstructured'
-        "400":
-          description: Bad Request
-          schema:
-            type: string
-        "401":
-          description: Unauthorized
-          schema:
-            type: string
-        "404":
-          description: Not Found
-          schema:
-            type: string
-        "405":
-          description: Method Not Allowed
-          schema:
-            type: string
-        "429":
-          description: Too Many Requests
-          schema:
-            type: string
-        "500":
-          description: Internal Server Error
-          schema:
-            type: string
-      summary: Get returns a ResourceGroup by name.
-      tags:
-      - resourcegroup
-  /rest-api/v1/resource-groups:
-    get:
-      description: This endpoint lists all ResourceGroups.
-      parameters:
-      - description: Whether to display summary or not. Default to false
-        in: query
-        name: summary
-        type: boolean
-      - description: The order to list the resourceGroup. Default to order by name
-        in: query
-        name: orderBy
-        type: string
-      - description: Whether to sort the list in descending order. Default to false
-        in: query
-        name: descending
-        type: boolean
->>>>>>> 5ef691a4
       produces:
       - application/json
       responses:
