// Copyright The Karpor Authors.
//
// Licensed under the Apache License, Version 2.0 (the "License");
// you may not use this file except in compliance with the License.
// You may obtain a copy of the License at
//
// http://www.apache.org/licenses/LICENSE-2.0
//
// Unless required by applicable law or agreed to in writing, software
// distributed under the License is distributed on an "AS IS" BASIS,
// WITHOUT WARRANTIES OR CONDITIONS OF ANY KIND, either express or implied.
// See the License for the specific language governing permissions and
// limitations under the License.

package syncer

import (
	"context"
	"fmt"
	"time"

	"github.com/KusionStack/karpor/pkg/infra/search/storage"
	"github.com/KusionStack/karpor/pkg/infra/search/storage/elasticsearch"
	"github.com/KusionStack/karpor/pkg/kubernetes/apis/search/v1beta1"
	"github.com/KusionStack/karpor/pkg/syncer/internal"
	"github.com/KusionStack/karpor/pkg/syncer/jsonextracter"
	"github.com/KusionStack/karpor/pkg/syncer/utils"
	"github.com/go-logr/logr"
	"github.com/pkg/errors"
	metav1 "k8s.io/apimachinery/pkg/apis/meta/v1"
	"k8s.io/apimachinery/pkg/apis/meta/v1/unstructured"
	"k8s.io/apimachinery/pkg/fields"
	"k8s.io/apimachinery/pkg/runtime"
	"k8s.io/apimachinery/pkg/runtime/schema"
	"k8s.io/apimachinery/pkg/watch"
	"k8s.io/client-go/dynamic"
	clientgocache "k8s.io/client-go/tools/cache"
	"k8s.io/client-go/util/workqueue"
	ctrl "sigs.k8s.io/controller-runtime"
	ctrlhandler "sigs.k8s.io/controller-runtime/pkg/handler"
	"sigs.k8s.io/controller-runtime/pkg/predicate"
	"sigs.k8s.io/controller-runtime/pkg/source"
)

const (
	defaultResyncPeriod = 1 * time.Hour
)

// SyncSource defines the interface for sources that can be synced, including methods for interacting with the Kubernetes API and cache.
type SyncSource interface {
	source.Source
	clientgocache.Store
	Cluster() string
	SyncRule() v1beta1.ResourceSyncRule
	Stop(context.Context) error
	HasSynced() bool
}

// informerSource is a struct that implements the SyncSource interface, providing functionality for syncing resources using informers.
type informerSource struct {
	cluster string
	v1beta1.ResourceSyncRule
	storage storage.ResourceStorage

	client   dynamic.Interface
	cache    clientgocache.Store
	informer clientgocache.Controller

	ctx     context.Context
	cancel  context.CancelFunc
	stopped chan struct{}

	logger logr.Logger
}

func (s *informerSource) Add(obj interface{}) error {
	return s.cache.Add(obj)
}

func (s *informerSource) Update(obj interface{}) error {
	return s.cache.Update(obj)
}

func (s *informerSource) Delete(obj interface{}) error {
	return s.cache.Delete(obj)
}

func (s *informerSource) List() []interface{} {
	return s.cache.List()
}

func (s *informerSource) ListKeys() []string {
	return s.cache.ListKeys()
}

func (s *informerSource) Get(obj interface{}) (item interface{}, exists bool, err error) {
	return s.cache.Get(obj)
}

func (s *informerSource) GetByKey(key string) (item interface{}, exists bool, err error) {
	return s.cache.GetByKey(key)
}

func (s *informerSource) Replace(i []interface{}, s2 string) error {
	return s.cache.Replace(i, s2)
}

func (s *informerSource) Resync() error {
	return s.cache.Resync()
}

// NewSource creates a new instance of informerSource with the provided parameters, including cluster name, Kubernetes client, sync rule, and storage.
func NewSource(cluster string, client dynamic.Interface, rsr v1beta1.ResourceSyncRule, storage storage.ResourceStorage) SyncSource {
	return &informerSource{
		cluster:          cluster,
		storage:          storage,
		ResourceSyncRule: rsr,
		client:           client,
		stopped:          make(chan struct{}),
		logger:           ctrl.Log.WithName(fmt.Sprintf("%s-syncer-source", rsr.Resource)),
	}
}

func (s *informerSource) Cluster() string {
	return s.cluster
}

func (s *informerSource) SyncRule() v1beta1.ResourceSyncRule {
	return s.ResourceSyncRule
}

// Start initializes and starts the informerSource, setting up informers and handlers for resource syncing based on the provided context, event handler, workqueue, and predicates.
func (s *informerSource) Start(ctx context.Context, handler ctrlhandler.EventHandler, queue workqueue.RateLimitingInterface, predicates ...predicate.Predicate) error {
	cache, informer, err := s.createInformer(ctx, handler, queue, predicates...)
	if err != nil {
		return err
	}
	s.cache = cache
	s.informer = informer

	s.ctx, s.cancel = context.WithCancel(ctx)
	go func() {
		s.informer.Run(s.ctx.Done())
		close(s.stopped)
	}()

	return nil
}

// Stop gracefully shuts down the informerSource, stopping informers and canceling the context.
func (s *informerSource) Stop(ctx context.Context) error {
	s.cancel()

	select {
	case <-ctx.Done():
		if errors.Is(ctx.Err(), context.Canceled) {
			return nil
		}
		return errors.New("timed out waiting for source to stop")
	case <-s.stopped:
		return nil
	}
}

// createInformer sets up and returns the informer and controller for the informerSource, using the provided context, event handler, workqueue, and predicates.
func (s *informerSource) createInformer(ctx context.Context, handler ctrlhandler.EventHandler, queue workqueue.RateLimitingInterface, predicates ...predicate.Predicate) (clientgocache.Store, clientgocache.Controller, error) {
	gvr, err := parseGVR(&s.ResourceSyncRule)
	if err != nil {
		return nil, nil, errors.Wrap(err, "error parsing GroupVersionResource")
	}

	selectors, err := parseSelectors(s.ResourceSyncRule)
	if err != nil {
		return nil, nil, fmt.Errorf("error parsing selectors: %v", selectors)
	}

	trim, err := s.parseTrimer()
	if err != nil {
		return nil, nil, errors.Wrap(err, "error parsing trim rule")
	}

	resyncPeriod := defaultResyncPeriod
	if s.ResyncPeriod != nil {
		resyncPeriod = s.ResyncPeriod.Duration
	}

	lw := &clientgocache.ListWatch{
		ListFunc: func(options metav1.ListOptions) (runtime.Object, error) {
			return s.client.Resource(gvr).Namespace(s.Namespace).List(context.TODO(), options)
		},
		WatchFunc: func(options metav1.ListOptions) (watch.Interface, error) {
			return s.client.Resource(gvr).Namespace(s.Namespace).Watch(context.TODO(), options)
		},
	}

	h := &internal.EventHandler{EventHandler: handler, Queue: queue, Predicates: predicates}
	cache, informer := clientgocache.NewTransformingInformer(lw, &unstructured.Unstructured{}, resyncPeriod, h, trim)
	// TODO: Use interface instead of struct
	importer := utils.NewESImporter(s.storage.(*elasticsearch.Storage), s.cluster, gvr)
	if err = importer.ImportTo(ctx, cache); err != nil {
		return nil, nil, err
	}
	return cache, informer, nil
}

func (s *informerSource) HasSynced() bool {
	return s.informer.HasSynced()
}

// parseGVR extracts and returns the GroupVersionResource information from the provided ResourceSyncRule.
func parseGVR(rsr *v1beta1.ResourceSyncRule) (schema.GroupVersionResource, error) {
	gv, err := schema.ParseGroupVersion(rsr.APIVersion)
	if err != nil {
		return schema.GroupVersionResource{}, fmt.Errorf("invalid group version %q", rsr.APIVersion)
	}
	return gv.WithResource(rsr.Resource), nil
}

// parseSelectors extracts and returns the list of Selectors from the provided ResourceSyncRule.
func parseSelectors(rsr v1beta1.ResourceSyncRule) ([]utils.Selector, error) {
	if len(rsr.Selectors) == 0 {
		return nil, nil
	}

	selectors := make([]utils.Selector, 0, len(rsr.Selectors))
	for _, s := range rsr.Selectors {
		var selector utils.Selector
		if s.LabelSelector != nil {
			labelSelector, err := metav1.LabelSelectorAsSelector(s.LabelSelector)
			if err != nil {
				return nil, err
			}
			selector.Label = labelSelector
		}
		if s.FieldSelector != nil {
			selector.Field = utils.FieldsSelector{
				Selector:        fields.SelectorFromSet(fields.Set(s.FieldSelector.MatchFields)),
				ServerSupported: s.FieldSelector.ServerSupported,
			}
		}
		selectors = append(selectors, selector)
	}
	return selectors, nil
}

func (s *informerSource) parseTrimer() (clientgocache.TransformFunc, error) {
	t := s.ResourceSyncRule.Trim
	if t == nil || len(t.Retain.JSONPaths) == 0 {
		return nil, nil
	}

	extracters := make([]jsonextracter.Extracter, 0, len(t.Retain.JSONPaths))
	for _, p := range t.Retain.JSONPaths {
		p, err := utils.RelaxedJSONPathExpression(p)
		if err != nil {
			return nil, err
		}

<<<<<<< HEAD
		ex, err := jsonextracter.BuildExtracter(p, true)
		if err != nil {
			return nil, err
		}
		extracters = append(extracters, ex)
=======
	tmpl, err := newTemplate(t.ValueTemplate, s.cluster)
	if err != nil {
		return nil, errors.Wrap(err, "invalid transform template")
>>>>>>> 65147219
	}

	trimFunc := func(obj interface{}) (ret interface{}, err error) {
		defer func() {
			if err != nil {
<<<<<<< HEAD
				s.logger.Error(err, "error in triming object")
				ret, err = obj, nil
=======
				s.logger.Error(err, "error in transforming object")
>>>>>>> 65147219
			}
		}()

		if d, ok := obj.(clientgocache.DeletedFinalStateUnknown); ok {
			// Since we import ES data into informer cache at startup, the
			// resource that was deleted during the restart will generate
			// DeletedFinalStateUnknown.
			// We unwarp the object here, so there is no need for following
			// steps including event handler to care about DeletedFinalStateUnknown.
			obj = d.Obj
		}

		u, ok := obj.(*unstructured.Unstructured)
		if !ok {
<<<<<<< HEAD
			return nil, fmt.Errorf("transform: object's type should be *unstructured.Unstructured, but received %T", obj)
=======
			return nil, fmt.Errorf("transform: object's type should be *unstructured.Unstructured, but received %v", reflect.TypeOf(obj))
>>>>>>> 65147219
		}

		merged, err := jsonextracter.Merge(extracters, u.Object)
		if err != nil {
			return nil, err
		}

<<<<<<< HEAD
		unObj := &unstructured.Unstructured{Object: merged}
		return unObj, nil
	}

	return trimFunc, nil
=======
// newTemplate creates and returns a new text template from the provided string, which can be used for processing templates in the syncer.
func newTemplate(tmpl, cluster string) (*template.Template, error) {
	clusterFuncs, _ := transform.GetClusterTmplFuncs(cluster)
	return template.New("transformTemplate").Funcs(sprig.FuncMap()).Funcs(clusterFuncs).Parse(tmpl)
>>>>>>> 65147219
}<|MERGE_RESOLUTION|>--- conflicted
+++ resolved
@@ -256,28 +256,18 @@
 			return nil, err
 		}
 
-<<<<<<< HEAD
 		ex, err := jsonextracter.BuildExtracter(p, true)
 		if err != nil {
 			return nil, err
 		}
 		extracters = append(extracters, ex)
-=======
-	tmpl, err := newTemplate(t.ValueTemplate, s.cluster)
-	if err != nil {
-		return nil, errors.Wrap(err, "invalid transform template")
->>>>>>> 65147219
 	}
 
 	trimFunc := func(obj interface{}) (ret interface{}, err error) {
 		defer func() {
 			if err != nil {
-<<<<<<< HEAD
 				s.logger.Error(err, "error in triming object")
 				ret, err = obj, nil
-=======
-				s.logger.Error(err, "error in transforming object")
->>>>>>> 65147219
 			}
 		}()
 
@@ -292,11 +282,7 @@
 
 		u, ok := obj.(*unstructured.Unstructured)
 		if !ok {
-<<<<<<< HEAD
-			return nil, fmt.Errorf("transform: object's type should be *unstructured.Unstructured, but received %T", obj)
-=======
-			return nil, fmt.Errorf("transform: object's type should be *unstructured.Unstructured, but received %v", reflect.TypeOf(obj))
->>>>>>> 65147219
+			return nil, fmt.Errorf("trim: object's type should be *unstructured.Unstructured, but received %T", obj)
 		}
 
 		merged, err := jsonextracter.Merge(extracters, u.Object)
@@ -304,16 +290,9 @@
 			return nil, err
 		}
 
-<<<<<<< HEAD
 		unObj := &unstructured.Unstructured{Object: merged}
 		return unObj, nil
 	}
 
 	return trimFunc, nil
-=======
-// newTemplate creates and returns a new text template from the provided string, which can be used for processing templates in the syncer.
-func newTemplate(tmpl, cluster string) (*template.Template, error) {
-	clusterFuncs, _ := transform.GetClusterTmplFuncs(cluster)
-	return template.New("transformTemplate").Funcs(sprig.FuncMap()).Funcs(clusterFuncs).Parse(tmpl)
->>>>>>> 65147219
 }