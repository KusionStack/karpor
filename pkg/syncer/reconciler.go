--- conflicted
+++ resolved
@@ -82,7 +82,6 @@
 	return nil
 }
 
-<<<<<<< HEAD
 func (r *SyncReconciler) CreateEvent(ce event.CreateEvent, queue workqueue.RateLimitingInterface) {
 	registry := ce.Object.(*searchv1beta1.SyncRegistry)
 	for _, clusterName := range r.getMatchedClusters(registry) {
@@ -117,9 +116,7 @@
 	}
 }
 
-=======
 // Reconcile is the main entry point for the syncer reconciler, which is called whenever there is a change in the watched resources.
->>>>>>> cfadfe01
 func (r *SyncReconciler) Reconcile(ctx context.Context, req reconcile.Request) (reconcile.Result, error) {
 	logger := ctrl.LoggerFrom(ctx)
 
