// Copyright The Karpor Authors.
//
// Licensed under the Apache License, Version 2.0 (the "License");
// you may not use this file except in compliance with the License.
// You may obtain a copy of the License at
//
// http://www.apache.org/licenses/LICENSE-2.0
//
// Unless required by applicable law or agreed to in writing, software
// distributed under the License is distributed on an "AS IS" BASIS,
// WITHOUT WARRANTIES OR CONDITIONS OF ANY KIND, either express or implied.
// See the License for the specific language governing permissions and
// limitations under the License.

package ai

// PromptType represents the type of prompt to be used
type PromptType string

const (
	// DefaultType represents the default prompt type
	DefaultType PromptType = "default"
	// Text2sqlType represents the prompt type for text to SQL conversion
	Text2sqlType PromptType = "text2sql"
	// SQLFixType represents the prompt type for SQL fix
	SQLFixType PromptType = "sqlfix"
	// LogDiagnosisType represents the prompt type for log diagnosis
	LogDiagnosisType PromptType = "log_diagnosis"
<<<<<<< HEAD
	// YAMLInterpretType represents the prompt type for YAML interpretation
	YAMLInterpretType PromptType = "yaml_interpret"
=======
	// EventDiagnosisType represents the prompt type for event diagnosis
	EventDiagnosisType PromptType = "event_diagnosis"
>>>>>>> 1ec7c600
)

var ServicePromptMap = map[PromptType]string{
	DefaultType: "You are a helpful assistant.",

	Text2sqlType: `You are an AI specialized in writing SQL queries.
    Please convert the text: "%s" to sql.
    If the text is not accurate enough, please output "Error".
    The output tokens only need to give the SQL first, the other thought process please do not give.
    The SQL should begin with "select * from" and end with ";".

    1. The database now only supports one table resources.

    Table resources, columns = [cluster, apiVersion, kind,
    namespace, name, creationTimestamp, deletionTimestamp, ownerReferences,
    resourceVersion, labels.[key], annotations.[key], content]

    2. find the schema_links for generating SQL queries for each question based on the database schema.
       If there are Chinese expressions, please translate them into English.

    Follow are some examples.

    Q: find the kind which is not equal to pod
    A: Let's think step by step. In the question "find the kind column which is not equal to pod", we are asked:
    "find the kind" so we need column = [kind].
    Based on the columns, the set of possible cell values are = [pod].
    So the Schema_links are:
    Schema_links: [kind, pod]

    Q: find the kind Deployment which created before January 1, 2024, at 18:00:00
    A: Let's think step by step. In the question "find the kind Deployment which created before January 1, 2024, at 18:00:00", we are asked:
    "find the kind Deployment" so we need column = [kind].
    "created before" so we need column = [creationTimestamp].
    Based on the columns, the set of possible cell values are = [Deployment, 2024-01-01T18:00:00Z].
    So the Schema_links are:
    Schema_links: [[kind, Deployment], [creationTimestamp, 2024-01-01T18:00:00Z]]

    Q: find the kind Namespace which which created
    A: Let's think step by step. In the question "find the kind", we are asked:
    "find the kind Namespace " so we need column = [kind]
    "created before" so we need column = [creationTimestamp]
    Based on the columns, the set of possible cell values are = [kind, creationTimestamp].
    There is no creationTimestamp corresponding cell values, so the text is not accurate enough.
    So the Schema_links are:
    Schema_links: error

    3. Use the the schema links to generate the SQL queries for each of the questions.

    Follow are some examples.

    Q: find the kind which is not equal to pod
    Schema_links: [kind, pod]
    SQL: select * from resources where kind!='Pod';

    Q: find the kind Deployment which created before January 1, 2024, at 18:00:00
    Schema_links: [[kind, Deployment], [creationTimestamp, 2024-01-01T18:00:00Z]]
    SQL: select * from resources where kind='Deployment' and creationTimestamp < '2024-01-01T18:00:00Z';

    Q: find the namespace which does not contain banan
    Schema_links: [namespace, banan]
    SQL: select * from resources where namespace notlike 'banan_';

    Q: find the kind Namespace which which created
    Schema_links: error
    Error;

    Please convert the text to sql.`,

	SQLFixType: `You are an AI specialized in writing SQL queries.
    Please convert the text: "%s" to sql.
    The SQL should begin with "select * from".

    The database now only supports one table resources.

    Table resources, columns = [cluster, apiVersion, kind,
    namespace, name, creationTimestamp, deletionTimestamp, ownerReferences,
    resourceVersion, labels.[key], annotations.[key], content]

    After we executed SQL: "%s",  we observed the following error "%s".
    Please fix the SQL.`,

	LogDiagnosisType: `You are a Kubernetes log analysis expert. Your task is to analyze pod logs and provide a diagnosis in %s.

Logs to analyze:
%s

Please provide:
1. A brief summary of any errors or issues found
2. The potential root cause of the problems
3. Recommended solutions or next steps
4. Any relevant Kubernetes best practices that could help prevent similar issues

Format your response in markdown with clear sections.`,

<<<<<<< HEAD
	YAMLInterpretType: `You are a Kubernetes YAML expert. Your task is to analyze and interpret the YAML configuration in language %s.

YAML to interpret:
%s

Please provide a detailed analysis including:
1. Resource Type and Purpose
   - What kind of Kubernetes resource this is
   - The intended purpose and function of this resource

2. Key Configurations
   - Important settings and their implications (include line numbers in [Line X] format)
   - Default values and any custom configurations
   - Resource requirements and limits

3. Relationships and Dependencies
   - References to other resources (if any)
   - Required configurations or prerequisites
   - Service connections and networking details

4. Best Practices Analysis
   - Alignment with Kubernetes best practices
   - Security considerations
   - Performance implications
   - Potential improvements or optimizations

5. Potential Issues
   - Missing or misconfigured settings
   - Security concerns
   - Resource allocation issues
   - Common pitfalls to avoid

Note: When referencing specific configurations or values, always include their line numbers in brackets, e.g., [Line X] or [Line X-Y].

Format your response in markdown with clear sections. Focus on providing practical insights that help understand and optimize the configuration.`,
=======
	EventDiagnosisType: `You are a Kubernetes expert specialized in diagnosing system and application issues through event analysis.
Please analyze the following Kubernetes events and provide your diagnosis in %s.
Focus on:
1. Identify any issues or potential problems
2. Explain the root causes
3. Suggest specific solutions or preventive measures
4. Prioritize critical issues that need immediate attention

Events:
%s

Please structure your response with clear sections:
1. Summary of Issues
2. Detailed Analysis
3. Recommendations
4. Next Steps

Be specific and include technical details when relevant.`,
>>>>>>> 1ec7c600
}<|MERGE_RESOLUTION|>--- conflicted
+++ resolved
@@ -26,13 +26,10 @@
 	SQLFixType PromptType = "sqlfix"
 	// LogDiagnosisType represents the prompt type for log diagnosis
 	LogDiagnosisType PromptType = "log_diagnosis"
-<<<<<<< HEAD
+	// EventDiagnosisType represents the prompt type for event diagnosis
+	EventDiagnosisType PromptType = "event_diagnosis"
 	// YAMLInterpretType represents the prompt type for YAML interpretation
 	YAMLInterpretType PromptType = "yaml_interpret"
-=======
-	// EventDiagnosisType represents the prompt type for event diagnosis
-	EventDiagnosisType PromptType = "event_diagnosis"
->>>>>>> 1ec7c600
 )
 
 var ServicePromptMap = map[PromptType]string{
@@ -127,7 +124,25 @@
 
 Format your response in markdown with clear sections.`,
 
-<<<<<<< HEAD
+	EventDiagnosisType: `You are a Kubernetes expert specialized in diagnosing system and application issues through event analysis.
+Please analyze the following Kubernetes events and provide your diagnosis in %s.
+Focus on:
+1. Identify any issues or potential problems
+2. Explain the root causes
+3. Suggest specific solutions or preventive measures
+4. Prioritize critical issues that need immediate attention
+
+Events:
+%s
+
+Please structure your response with clear sections:
+1. Summary of Issues
+2. Detailed Analysis
+3. Recommendations
+4. Next Steps
+
+Be specific and include technical details when relevant.`,
+
 	YAMLInterpretType: `You are a Kubernetes YAML expert. Your task is to analyze and interpret the YAML configuration in language %s.
 
 YAML to interpret:
@@ -163,24 +178,4 @@
 Note: When referencing specific configurations or values, always include their line numbers in brackets, e.g., [Line X] or [Line X-Y].
 
 Format your response in markdown with clear sections. Focus on providing practical insights that help understand and optimize the configuration.`,
-=======
-	EventDiagnosisType: `You are a Kubernetes expert specialized in diagnosing system and application issues through event analysis.
-Please analyze the following Kubernetes events and provide your diagnosis in %s.
-Focus on:
-1. Identify any issues or potential problems
-2. Explain the root causes
-3. Suggest specific solutions or preventive measures
-4. Prioritize critical issues that need immediate attention
-
-Events:
-%s
-
-Please structure your response with clear sections:
-1. Summary of Issues
-2. Detailed Analysis
-3. Recommendations
-4. Next Steps
-
-Be specific and include technical details when relevant.`,
->>>>>>> 1ec7c600
 }