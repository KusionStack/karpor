// Copyright The Karbour Authors.
//
// Licensed under the Apache License, Version 2.0 (the "License");
// you may not use this file except in compliance with the License.
// You may obtain a copy of the License at
//
// http://www.apache.org/licenses/LICENSE-2.0
//
// Unless required by applicable law or agreed to in writing, software
// distributed under the License is distributed on an "AS IS" BASIS,
// WITHOUT WARRANTIES OR CONDITIONS OF ANY KIND, either express or implied.
// See the License for the specific language governing permissions and
// limitations under the License.

package server

import (
	"fmt"
	"net/http"
	"sort"
	"strings"

	docs "github.com/KusionStack/karbour/api/openapispec"
	audithandler "github.com/KusionStack/karbour/pkg/core/handler/audit"
	clusterhandler "github.com/KusionStack/karbour/pkg/core/handler/cluster"
	detailhandler "github.com/KusionStack/karbour/pkg/core/handler/detail"
	eventshandler "github.com/KusionStack/karbour/pkg/core/handler/events"
	searchhandler "github.com/KusionStack/karbour/pkg/core/handler/search"
	summaryhandler "github.com/KusionStack/karbour/pkg/core/handler/summary"
	topologyhandler "github.com/KusionStack/karbour/pkg/core/handler/topology"
	auditmanager "github.com/KusionStack/karbour/pkg/core/manager/audit"
	clustermanager "github.com/KusionStack/karbour/pkg/core/manager/cluster"
	insightmanager "github.com/KusionStack/karbour/pkg/core/manager/insight"
	searchmanager "github.com/KusionStack/karbour/pkg/core/manager/search"
	appmiddleware "github.com/KusionStack/karbour/pkg/middleware"
	"github.com/KusionStack/karbour/pkg/registry"
	"github.com/KusionStack/karbour/pkg/registry/search"
	"github.com/KusionStack/karbour/pkg/search/storage"
	"github.com/go-chi/chi/v5"
	"github.com/go-chi/chi/v5/middleware"
	httpswagger "github.com/swaggo/http-swagger"
	genericapiserver "k8s.io/apiserver/pkg/server"
)

// NewCoreServer creates and configures an instance of chi.Mux with the given
// configuration and extra configuration parameters.
func NewCoreServer(
	genericConfig *genericapiserver.CompletedConfig,
	extraConfig *registry.ExtraConfig,
) (*chi.Mux, error) {
	router := chi.NewRouter()

	// Set up middlewares for logging, recovery, and timing, etc.
	router.Use(middleware.RequestID)
	router.Use(appmiddleware.DefaultLogger)
	router.Use(appmiddleware.APILogger)
	router.Use(appmiddleware.Timing)
	router.Use(middleware.Recoverer)

	// Initialize managers, storage for the different core components of the API.
	searchStorage, err := search.NewSearchStorage(*extraConfig)
	if err != nil {
		return nil, err
	}
	clusterMgr := clustermanager.NewClusterManager(&clustermanager.ClusterConfig{
		Verbose: false,
	})
	insightMgr := insightmanager.NewInsightManager(&insightmanager.InsightConfig{
		Verbose: false,
	})
	searchMgr := searchmanager.NewSearchManager(&searchmanager.SearchConfig{
		Verbose: false,
	})
	auditMgr, err := auditmanager.NewAuditManager(searchStorage)
	if err != nil {
		return nil, err
	}

	// Set up the root routes.
	docs.SwaggerInfo.BasePath = "/"
	router.Get("/docs/*", httpswagger.Handler())

	// Set up the API routes for version 1 of the API.
	router.Route("/api/v1", func(r chi.Router) {
		setupAPIV1(r, clusterMgr, insightMgr, searchMgr, auditMgr, searchStorage, genericConfig)
	})

	// Endpoint to list all available endpoints in the router.
	router.Get("/endpoints", func(w http.ResponseWriter, req *http.Request) {
		endpoints := listEndpoints(router)
		w.Header().Set("Content-Type", "text/plain")
		w.Write([]byte(strings.Join(endpoints, "\n")))
	})

	return router, nil
}

// setupAPIV1 configures routing for the API version 1, grouping routes by
// resource type and setting up proper handlers.
func setupAPIV1(
	r chi.Router,
	clusterMgr *clustermanager.ClusterManager,
	insightMgr *insightmanager.InsightManager,
	searchMgr *searchmanager.SearchManager,
	auditMgr *auditmanager.AuditManager,
	searchStorage storage.SearchStorage,
	genericConfig *genericapiserver.CompletedConfig,
) {
	// Define API routes for 'cluster', 'search', and 'insight', etc.
	r.Route("/clusters", func(r chi.Router) {
		r.Get("/", clusterhandler.List(clusterMgr, genericConfig))
	})

	r.Route("/cluster", func(r chi.Router) {
		r.Route("/{clusterName}", func(r chi.Router) {
			r.Get("/", clusterhandler.Get(clusterMgr, genericConfig))
			r.Post("/", clusterhandler.Create(clusterMgr, genericConfig))
			r.Put("/", clusterhandler.UpdateMetadata(clusterMgr, genericConfig))
			r.Delete("/", clusterhandler.Delete(clusterMgr, genericConfig))
		})
		r.Post("/config/file", clusterhandler.UpdateKubeConfig)
		r.Post("/config/validate", clusterhandler.ValidateKubeConfig(clusterMgr))
	})

	r.Route("/search", func(r chi.Router) {
		r.Get("/", searchhandler.SearchForResource(searchMgr, searchStorage))
	})

	r.Route("/insight", func(r chi.Router) {
<<<<<<< HEAD
		r.Get("/audit", audithandler.Audit(auditMgr))
		r.Get("/score", audithandler.Score(auditMgr))
		r.Get("/topology", topologyhandler.GetTopology(resourceMgr, clusterMgr, genericConfig))
		r.Get("/summary", summaryhandler.GetSummary(resourceMgr, clusterMgr, genericConfig))
		r.Get("/events", eventshandler.GetEvents(resourceMgr, genericConfig))
		r.Get("/detail", detailhandler.GetDetail(resourceMgr, genericConfig))
=======
		r.Route("/audit", func(r chi.Router) {
			r.Get("/", audithandler.Audit(auditMgr))
		})
		r.Route("/score", func(r chi.Router) {
			r.Get("/", audithandler.Score(auditMgr))
		})
		r.Route("/topology", func(r chi.Router) {
			r.Get("/", topologyhandler.GetTopology(insightMgr, genericConfig))
		})
		r.Route("/summary", func(r chi.Router) {
			r.Get("/", summaryhandler.GetSummary(insightMgr, genericConfig))
		})
		r.Route("/events", func(r chi.Router) {
			r.Get("/", eventshandler.GetEvents(insightMgr, genericConfig))
		})
		r.Route("/detail", func(r chi.Router) {
			r.Get("/", detailhandler.GetDetail(insightMgr, genericConfig))
		})
>>>>>>> 132884cd
	})
}

// listEndpoints generates a list of all routes registered in the router.
func listEndpoints(r chi.Router) []string {
	var endpoints []string
	walkFunc := func(method string, route string, handler http.Handler, middlewares ...func(http.Handler) http.Handler) error {
		endpoint := fmt.Sprintf("%s\t%s", method, route)
		endpoints = append(endpoints, endpoint)
		return nil
	}
	if err := chi.Walk(r, walkFunc); err != nil {
		fmt.Printf("Walking routes error: %s\n", err.Error())
	}
	sort.Strings(endpoints)
	return endpoints
}<|MERGE_RESOLUTION|>--- conflicted
+++ resolved
@@ -127,33 +127,12 @@
 	})
 
 	r.Route("/insight", func(r chi.Router) {
-<<<<<<< HEAD
 		r.Get("/audit", audithandler.Audit(auditMgr))
 		r.Get("/score", audithandler.Score(auditMgr))
-		r.Get("/topology", topologyhandler.GetTopology(resourceMgr, clusterMgr, genericConfig))
-		r.Get("/summary", summaryhandler.GetSummary(resourceMgr, clusterMgr, genericConfig))
-		r.Get("/events", eventshandler.GetEvents(resourceMgr, genericConfig))
-		r.Get("/detail", detailhandler.GetDetail(resourceMgr, genericConfig))
-=======
-		r.Route("/audit", func(r chi.Router) {
-			r.Get("/", audithandler.Audit(auditMgr))
-		})
-		r.Route("/score", func(r chi.Router) {
-			r.Get("/", audithandler.Score(auditMgr))
-		})
-		r.Route("/topology", func(r chi.Router) {
-			r.Get("/", topologyhandler.GetTopology(insightMgr, genericConfig))
-		})
-		r.Route("/summary", func(r chi.Router) {
-			r.Get("/", summaryhandler.GetSummary(insightMgr, genericConfig))
-		})
-		r.Route("/events", func(r chi.Router) {
-			r.Get("/", eventshandler.GetEvents(insightMgr, genericConfig))
-		})
-		r.Route("/detail", func(r chi.Router) {
-			r.Get("/", detailhandler.GetDetail(insightMgr, genericConfig))
-		})
->>>>>>> 132884cd
+		r.Get("/topology", topologyhandler.GetTopology(insightMgr, genericConfig))
+		r.Get("/summary", summaryhandler.GetSummary(insightMgr, genericConfig))
+		r.Get("/events", eventshandler.GetEvents(insightMgr, genericConfig))
+		r.Get("/detail", detailhandler.GetDetail(insightMgr, genericConfig))
 	})
 }
 
