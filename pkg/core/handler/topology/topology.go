--- conflicted
+++ resolved
@@ -64,12 +64,8 @@
 		}
 		logger.Info("Getting topology for resourceGroup...", "resourceGroup", resourceGroup)
 
-<<<<<<< HEAD
-		client, err := multicluster.BuildMultiClusterClient(r.Context(), c.LoopbackClientConfig, resourceGroup.Cluster)
-=======
-		clusterName := loc.Cluster
+		clusterName := resourceGroup.Cluster
 		client, err := multicluster.BuildMultiClusterClient(ctx, c.LoopbackClientConfig, clusterName)
->>>>>>> 5ef691a4
 		if err != nil {
 			render.Render(w, r, handler.FailureResponse(ctx, err))
 			return
@@ -81,36 +77,23 @@
 			return
 		}
 
-<<<<<<< HEAD
 		switch resourceGroupType {
-		case entity.Resource, entity.NonNamespacedResource:
-			resourceTopologyMap, err := insightMgr.GetTopologyForResource(r.Context(), client, &resourceGroup, forceNew)
-			handler.HandleResult(w, r, ctx, err, resourceTopologyMap)
-		case entity.Cluster:
-			clusterTopologyMap, err := insightMgr.GetTopologyForCluster(r.Context(), client, resourceGroup.Cluster, forceNew)
-			handler.HandleResult(w, r, ctx, err, clusterTopologyMap)
-		case entity.Namespace:
-			namespaceTopologyMap, err := insightMgr.GetTopologyForClusterNamespace(r.Context(), client, resourceGroup.Cluster, resourceGroup.Namespace, forceNew)
-			handler.HandleResult(w, r, ctx, err, namespaceTopologyMap)
-=======
-		switch locType {
-		case core.CustomResourceGroup:
+		case entity.CustomResourceGroup:
 			client, err = multicluster.BuildMultiClusterClient(ctx, c.LoopbackClientConfig, "")
 			handler.HandleResult(w, r, ctx, err, nil)
 			clusterNames, err := clusterMgr.ListClusterName(ctx, client, cluster.ByName, false)
 			handler.HandleResult(w, r, ctx, err, nil)
-			customResourceTopologyMap, err := insightMgr.GetTopologyForCustomResourceGroup(r.Context(), client, loc.CustomResourceGroup, clusterNames, forceNew)
+			customResourceTopologyMap, err := insightMgr.GetTopologyForCustomResourceGroup(r.Context(), client, resourceGroup.CustomResourceGroup, clusterNames, forceNew)
 			handler.HandleResult(w, r, ctx, err, customResourceTopologyMap)
-		case core.Resource, core.NonNamespacedResource:
-			resourceTopologyMap, err := insightMgr.GetTopologyForResource(ctx, client, &loc, forceNew)
+		case entity.Resource, entity.NonNamespacedResource:
+			resourceTopologyMap, err := insightMgr.GetTopologyForResource(ctx, client, &resourceGroup, forceNew)
 			handler.HandleResult(w, r, ctx, err, map[string]map[string]insight.ResourceTopology{clusterName: resourceTopologyMap})
-		case core.Cluster:
+		case entity.Cluster:
 			clusterTopologyMap, err := insightMgr.GetTopologyForCluster(ctx, client, clusterName, forceNew)
 			handler.HandleResult(w, r, ctx, err, map[string]map[string]insight.ClusterTopology{clusterName: clusterTopologyMap})
-		case core.Namespace:
-			namespaceTopologyMap, err := insightMgr.GetTopologyForClusterNamespace(ctx, client, clusterName, loc.Namespace, forceNew)
+		case entity.Namespace:
+			namespaceTopologyMap, err := insightMgr.GetTopologyForClusterNamespace(ctx, client, clusterName, resourceGroup.Namespace, forceNew)
 			handler.HandleResult(w, r, ctx, err, map[string]map[string]insight.ClusterTopology{clusterName: namespaceTopologyMap})
->>>>>>> 5ef691a4
 		default:
 			render.Render(w, r, handler.FailureResponse(ctx, fmt.Errorf("no applicable resource group type found")))
 		}
