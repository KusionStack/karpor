/*
Copyright The Karbour Authors.

Licensed under the Apache License, Version 2.0 (the "License");
you may not use this file except in compliance with the License.
You may obtain a copy of the License at

    http://www.apache.org/licenses/LICENSE-2.0

Unless required by applicable law or agreed to in writing, software
distributed under the License is distributed on an "AS IS" BASIS,
WITHOUT WARRANTIES OR CONDITIONS OF ANY KIND, either express or implied.
See the License for the specific language governing permissions and
limitations under the License.
*/

package cluster

import (
	"k8s.io/apimachinery/pkg/runtime"
	"k8s.io/apimachinery/pkg/runtime/schema"
)

// GroupName is the group name used in this package
const GroupName = "cluster.karbour.com"

// SchemeGroupVersion is group version used to register these objects
var SchemeGroupVersion = schema.GroupVersion{
	Group:   GroupName,
	Version: runtime.APIVersionInternal,
}

// Kind takes an unqualified kind and returns back a Group qualified GroupKind
func Kind(kind string) schema.GroupKind {
	return SchemeGroupVersion.WithKind(kind).GroupKind()
}

// Resource takes an unqualified resource and returns back a Group qualified
// GroupResource
func Resource(resource string) schema.GroupResource {
	return SchemeGroupVersion.WithResource(resource).GroupResource()
}

var (
	// SchemeBuilder is the scheme builder with scheme init functions to run for
	// this API package
	SchemeBuilder = runtime.NewSchemeBuilder(addKnownTypes)
<<<<<<< HEAD
	// AddToScheme is a common registration function for mapping packaged scoped group & version
	// keys to a scheme
=======
	// AddToScheme is a common registration function for mapping packaged scoped
	// group & version keys to a scheme
>>>>>>> 01ff9713
	AddToScheme = SchemeBuilder.AddToScheme
)

// Adds the list of known types to the given scheme.
func addKnownTypes(scheme *runtime.Scheme) error {
	scheme.AddKnownTypes(SchemeGroupVersion,
		&Cluster{},
		&ClusterList{},
		&ClusterProxyOptions{},
	)
	return nil
}<|MERGE_RESOLUTION|>--- conflicted
+++ resolved
@@ -43,15 +43,10 @@
 
 var (
 	// SchemeBuilder is the scheme builder with scheme init functions to run for
-	// this API package
+	// this API package.
 	SchemeBuilder = runtime.NewSchemeBuilder(addKnownTypes)
-<<<<<<< HEAD
-	// AddToScheme is a common registration function for mapping packaged scoped group & version
-	// keys to a scheme
-=======
 	// AddToScheme is a common registration function for mapping packaged scoped
-	// group & version keys to a scheme
->>>>>>> 01ff9713
+	// group & version keys to a scheme.
 	AddToScheme = SchemeBuilder.AddToScheme
 )
 
