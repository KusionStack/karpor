// Copyright The Karpor Authors.
//
// Licensed under the Apache License, Version 2.0 (the "License");
// you may not use this file except in compliance with the License.
// You may obtain a copy of the License at
//
// http://www.apache.org/licenses/LICENSE-2.0
//
// Unless required by applicable law or agreed to in writing, software
// distributed under the License is distributed on an "AS IS" BASIS,
// WITHOUT WARRANTIES OR CONDITIONS OF ANY KIND, either express or implied.
// See the License for the specific language governing permissions and
// limitations under the License.

package registry

import (
	"time"

	"k8s.io/apiserver/pkg/registry/generic"
	genericapiserver "k8s.io/apiserver/pkg/server"
	serverstorage "k8s.io/apiserver/pkg/server/storage"
	"k8s.io/kubernetes/pkg/serviceaccount"
)

// RESTStorageProvider is a factory type for REST storage.
type RESTStorageProvider interface {
	GroupName() string
	NewRESTStorage(
		apiResourceConfigSource serverstorage.APIResourceConfigSource,
		restOptionsGetter generic.RESTOptionsGetter,
	) (genericapiserver.APIGroupInfo, error)
}

// ExtraConfig holds custom apiserver config
type ExtraConfig struct {
	SearchStorageType      string
	ElasticSearchAddresses []string
	ElasticSearchUsername  string
	ElasticSearchPassword  string
	ReadOnlyMode           bool
	GithubBadge            bool

<<<<<<< HEAD
	// ServiceAccount configs
=======
	EnableRBAC                  bool
>>>>>>> 9bd02053
	ServiceAccountIssuer        serviceaccount.TokenGenerator
	ServiceAccountMaxExpiration time.Duration
	ExtendExpiration            bool

	// AI configs
	AIBackend     string
	AIAuthToken   string
	AIBaseURL     string
	AIModel       string
	AITemperature float32
	AITopP        float32
}<|MERGE_RESOLUTION|>--- conflicted
+++ resolved
@@ -40,12 +40,9 @@
 	ElasticSearchPassword  string
 	ReadOnlyMode           bool
 	GithubBadge            bool
-
-<<<<<<< HEAD
+  EnableRBAC             bool
+  
 	// ServiceAccount configs
-=======
-	EnableRBAC                  bool
->>>>>>> 9bd02053
 	ServiceAccountIssuer        serviceaccount.TokenGenerator
 	ServiceAccountMaxExpiration time.Duration
 	ExtendExpiration            bool
