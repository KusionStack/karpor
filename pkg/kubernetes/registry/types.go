--- conflicted
+++ resolved
@@ -40,17 +40,17 @@
 	ElasticSearchPassword  string
 	ReadOnlyMode           bool
 	GithubBadge            bool
-<<<<<<< HEAD
+  
+  // ServiceAccount configs
+  ServiceAccountIssuer        serviceaccount.TokenGenerator
+	ServiceAccountMaxExpiration time.Duration
+	ExtendExpiration            bool
+  
+  // AI configs
 	Backend                string
 	AuthToken              string
 	BaseURL                string
 	Model                  string
 	Temperature            float32
 	TopP                   float32
-=======
-
-	ServiceAccountIssuer        serviceaccount.TokenGenerator
-	ServiceAccountMaxExpiration time.Duration
-	ExtendExpiration            bool
->>>>>>> 2f462cf7
 }