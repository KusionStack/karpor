--- conflicted
+++ resolved
@@ -9,12 +9,10 @@
 } from '@antv/g6'
 import { useLocation, useNavigate } from 'react-router-dom'
 import queryString from 'query-string'
-// import { appenAutoShapeListener } from '@antv/g6-react-node'
 import { useTranslation } from 'react-i18next'
 import Loading from '@/components/loading'
 import transferImg from '@/assets/transfer.png'
 import { ICON_MAP } from '@/utils/images'
-import transferImg from '@/assets/transfer.png'
 
 import styles from './style.module.less'
 
@@ -163,21 +161,13 @@
   clusterOptions,
   handleChangeCluster,
 }: IProps) => {
-  const navigate = useNavigate()
   const { t } = useTranslation()
-<<<<<<< HEAD
   const ref = useRef(null)
   const graphRef = useRef<any>()
   let graph: IAbstractGraph | null = null
   const location = useLocation()
   const { from, type, query } = queryString.parse(location?.search)
   const navigate = useNavigate()
-=======
-  const ref = useRef<HTMLDivElement>(null)
-  const [graph, setGraph] = useState<any>()
-  const location = useLocation()
-  const { from, type, query } = queryString.parse(location?.search)
->>>>>>> 07ea3f02
   const [tooltipopen, setTooltipopen] = useState(false)
   const [itemWidth, setItemWidth] = useState<number>(100)
   const [hiddenButtontooltip, setHiddenButtontooltip] = useState<{
@@ -203,97 +193,6 @@
     setTooltipopen(false)
   }
 
-<<<<<<< HEAD
-=======
-  useEffect(() => {
-    if (!graph) return
-
-    graph.on('node:click', evt => {
-      const node = evt.item
-      const model = node.getModel()
-      setTooltipopen(false)
-
-      graph.getNodes().forEach(n => {
-        graph.setItemState(n, 'selected', false)
-      })
-      graph.setItemState(node, 'selected', true)
-
-      onTopologyNodeClick?.(model)
-    })
-
-    graph.on('node:mouseenter', evt => {
-      const node = evt.item
-      if (!graph.findById(node.getModel().id)?.hasState('selected')) {
-        graph.setItemState(node, 'hover', true)
-      }
-      handleMouseEnter(evt)
-    })
-
-    graph.on('node:mouseleave', evt => {
-      const node = evt.item
-      if (!graph.findById(node.getModel()?.id)?.hasState('selected')) {
-        graph.setItemState(node, 'hover', false)
-      }
-      handleMouseLeave(evt)
-    })
-
-    return () => {
-      if (graph) {
-        graph?.off('node:click')
-        graph?.off('node:mouseenter')
-        graph?.off('node:mouseleave')
-      }
-    }
-    // eslint-disable-next-line react-hooks/exhaustive-deps
-  }, [graph])
-
-  useEffect(() => {
-    if (!graph || !topologyData?.nodes?.length) return
-
-    const processedData = {
-      ...topologyData,
-      nodes: topologyData.nodes.map(node => ({
-        ...node,
-        draggable: true,
-      })),
-    }
-
-    requestAnimationFrame(() => {
-      if (graph && !graph.destroyed) {
-        graph.data(processedData)
-        graph.render()
-
-        graph.fitView()
-        if (topologyData.nodes.length < 5) {
-          const width = ref.current?.scrollWidth || 800
-          const height = ref.current?.scrollHeight || 800
-          graph.zoomTo(1.2, { x: width / 2, y: height / 2 })
-        }
-      }
-    })
-  }, [graph, topologyData])
-
-  useEffect(() => {
-    if (!graph || !tableName) return
-
-    const nodes = graph.getNodes()
-    nodes.forEach(node => {
-      const model = node.getModel()
-      const displayName = getNodeName(model, type as string)
-      const isHighLight =
-        type === 'resource'
-          ? model?.resourceGroup?.name === tableName
-          : displayName === tableName
-
-      if (isHighLight) {
-        graph.setItemState(node, 'selected', true)
-      } else {
-        graph.setItemState(node, 'selected', false)
-      }
-    })
-  }, [graph, tableName, type])
-
->>>>>>> 07ea3f02
   G6.registerNode(
     'card-node',
     {
@@ -466,34 +365,6 @@
             const urlStr = queryString.stringify(objParams)
             navigate(`/insightDetail/kind?${urlStr}`)
           })
-<<<<<<< HEAD
-=======
-        }
-      },
-
-      setState(name: string, value: boolean, item: Item) {
-        const group = item.getContainer()
-        const nodeContainer = group.findAllByName('node-container')?.[0]
-        const nodeBackground = group.findAllByName('node-background')?.[0]
-        const nodeAccent = group.findAllByName('node-accent')?.[0]
-
-        if (name === 'selected' || name === 'hover') {
-          if (value) {
-            // Highlight state
-            nodeContainer?.attr('fill', '#e6f4ff')
-            nodeContainer?.attr('stroke', '#1677ff')
-            nodeContainer?.attr('shadowColor', 'rgba(22,119,255,0.12)')
-            nodeBackground?.attr('fill', '#f0f5ff')
-            nodeAccent?.attr('opacity', 0.8)
-          } else {
-            // Normal state
-            nodeContainer?.attr('fill', '#ffffff')
-            nodeContainer?.attr('stroke', '#e6f4ff')
-            nodeContainer?.attr('shadowColor', 'rgba(0,0,0,0.06)')
-            nodeBackground?.attr('fill', '#ffffff')
-            nodeAccent?.attr('opacity', 0.4)
-          }
->>>>>>> 07ea3f02
         }
       },
     },
@@ -657,7 +528,6 @@
           },
         })
         graph.read(topologyData)
-        // appenAutoShapeListener(graph)
         graph.on('node:click', evt => {
           const node = evt.item
           const model = node.getModel()
@@ -670,7 +540,6 @@
           onTopologyNodeClick?.(model)
         })
 
-<<<<<<< HEAD
         graph.on('node:mouseenter', evt => {
           const node = evt.item
           if (!graph.findById(node.getModel().id)?.hasState('selected')) {
@@ -703,29 +572,12 @@
     }
     // eslint-disable-next-line
   }, [topologyData, tableName])
-=======
-    if (!graph) {
-      // eslint-disable-next-line react-hooks/exhaustive-deps
-      const newGraph = new G6.Graph(options)
-      setGraph(newGraph)
-    }
-
-    return () => {
-      if (graph) {
-        graph?.destroy()
-        setGraph(null)
-      }
-    }
-    // eslint-disable-next-line react-hooks/exhaustive-deps
-  }, [])
->>>>>>> 07ea3f02
 
   return (
     <div
       className={styles.g6_topology}
       style={{ height: isResource ? 450 : 400 }}
     >
-<<<<<<< HEAD
       {topologyLoading ? (
         <Loading />
       ) : (
@@ -754,42 +606,8 @@
               open={tooltipopen}
             />
           ) : null}
-=======
-      <div ref={ref} className={styles.g6_overview}>
-        <div
-          className={styles.g6_topology_loading}
-          style={{
-            display: topologyLoading ? 'block' : 'none',
-          }}
-        >
-          <Loading />
->>>>>>> 07ea3f02
         </div>
-        <div className={styles.cluster_select}>
-          <Select
-            style={{ minWidth: 100 }}
-            placeholder=""
-            value={selectedCluster}
-            onChange={handleChangeCluster}
-          >
-            {clusterOptions?.map(item => {
-              return (
-                <Select.Option key={item}>
-                  {item === 'ALL' ? t('AllClusters') : item}
-                </Select.Option>
-              )
-            })}
-          </Select>
-        </div>
-        {tooltipopen && (
-          <OverviewTooltip
-            type={type as string}
-            itemWidth={itemWidth}
-            hiddenButtonInfo={hiddenButtontooltip}
-            open={tooltipopen}
-          />
-        )}
-      </div>
+      )}
     </div>
   )
 }
