.events_container {
  display: flex;
  flex-direction: column;
  padding: 0 24px 24px 24px;
  position: relative;

  .events_header {
    display: flex;
    justify-content: space-between;
    align-items: center;
    margin-bottom: 24px;

    .events_toolBar {
      display: flex;
      align-items: center;
      flex-wrap: wrap;
      gap: 12px;
      width: 100%;
      padding-bottom: 16px;
      border-bottom: 1px solid #f0f0f0;

      &:empty {
        padding: 0;
        border-bottom: none;
      }

      .events_toolBar_searchInput {
        width: 240px;
        margin-right: 16px;
        transition: all 0.3s ease;

        &:hover {
          box-shadow: 0 0 0 2px rgba(47, 84, 235, 0.1);
        }

        &:focus {
          transform: translateY(-1px);
        }

        :global {
          .ant-input-affix-wrapper {
            border-radius: 6px;
            border-color: #e5e7eb;
            transition: all 0.3s ease;

            &:hover,
            &:focus {
              border-color: #2f54eb;
            }

            .ant-input-prefix {
              color: #999;
              margin-right: 8px;
            }
          }
        }
      }

      .events_toolBar_typeFilter {
        width: 160px;
        transition: all 0.2s ease;

        &:hover {
          transform: translateY(-1px);
          box-shadow: 0 2px 8px rgba(0, 0, 0, 0.08);
        }

        :global {
          .ant-select-selector {
            border-radius: 6px !important;
            border-color: #e5e7eb !important;
            transition: all 0.3s ease;

            &:hover {
              border-color: #2f54eb !important;
            }
          }
        }
      }

      .events_toolBar_actionButton {
        height: 32px;
        width: 32px;
        padding: 0;
        display: inline-flex;
        align-items: center;
        justify-content: center;
        font-size: 14px;
        border-radius: 6px;
        transition: all 0.2s ease;

        .anticon {
          font-size: 16px;
        }

        &:hover {
          background: rgba(0, 0, 0, 0.06);
        }

        &:active {
          background: rgba(0, 0, 0, 0.1);
        }

        &[disabled] {
          color: rgba(0, 0, 0, 0.25);
          background: transparent;
          cursor: not-allowed;
        }

        .events_toolBar_magicWand {
          display: inline-flex;
          align-items: center;
          justify-content: center;
          font-size: 20px;
          background: linear-gradient(135deg, #722ed1 0%, #1890ff 100%);
          -webkit-background-clip: text;
          -webkit-text-fill-color: transparent;
          transform: rotate(-15deg);
          transition: all 0.3s ease;
          filter: drop-shadow(0 0 2px rgba(114, 46, 209, 0.3));
          position: relative;

          &::before {
            content: '';
            position: absolute;
            top: 0;
            left: 0;
            right: 0;
            bottom: 0;
            background: linear-gradient(135deg, #722ed1 0%, #1890ff 100%);
            -webkit-background-clip: text;
            -webkit-text-fill-color: transparent;
            opacity: 0.5;
            filter: blur(4px);
            transform: scale(1.2);
            z-index: -1;
          }
        }

        &:not(:disabled) {
          &:hover {
            background: rgba(114, 46, 209, 0.08);

            .events_toolBar_magicWand {
              transform: rotate(0deg) scale(1.2);
              filter: drop-shadow(0 0 4px rgba(114, 46, 209, 0.5));

              &::before {
                opacity: 0.8;
                transform: scale(1.4);
                filter: blur(6px);
              }
            }
          }

          &:active {
            background: rgba(114, 46, 209, 0.12);

            .events_toolBar_magicWand {
              transform: rotate(-25deg) scale(0.95);
              filter: drop-shadow(0 0 2px rgba(114, 46, 209, 0.3));

              &::before {
                opacity: 0.3;
                transform: scale(1.1);
                filter: blur(3px);
              }
            }
          }
        }

        &.ant-btn-loading .events_toolBar_magicWand {
          opacity: 0;
        }
      }
    }
  }

  .events_error {
    margin-bottom: 20px;
    border-radius: 6px;
  }

  .events_content {
    display: flex;
    position: relative;
    gap: 16px;

    .events_content_tableContainer {
      flex: 1;
      transition: width 0.3s ease;

      &::-webkit-scrollbar {
        width: 8px;
        height: 8px;
      }

      &::-webkit-scrollbar-track {
        background: rgba(147, 112, 219, 0.05);
        border-radius: 4px;
      }

      &::-webkit-scrollbar-thumb {
        background: rgba(147, 112, 219, 0.2);
        border-radius: 4px;
        border: 2px solid transparent;
        background-clip: padding-box;

        &:hover {
          background: rgba(147, 112, 219, 0.3);
          border: 2px solid transparent;
          background-clip: padding-box;
        }
      }

      &.events_content_withDiagnosis {
        width: calc(100% - 424px);
      }

      :global {
        .ant-table-wrapper {
          .ant-table {
            .ant-table-container {
              .ant-table-content {
                overflow-x: auto;
              }
            }
          }
        }

        .ant-empty {
          padding: 32px 0;
        }

        .ant-skeleton {
          padding: 24px 0;
        }
      }
    }

    .events_content_diagnosisPanel {
      width: 400px;
      height: 600px;
      overflow: scroll;
      border-radius: 12px;
      display: flex;
      flex-direction: column;
      backdrop-filter: blur(8px);
      z-index: 10;
      background-image: radial-gradient(
          ellipse 489px 674px at 6px 0px,
          #fcf8ff 0%,
          #ebd7ff 100%
        ),
        radial-gradient(
          ellipse 587px 672px at 433px 513px,
          #dae4ffa1 0%,
          #e1d2e704 100%
        ),
        radial-gradient(
          ellipse 346px 396px at 15px 506px,
          #dae4ffa3 0%,
          #e1d2e704 100%
        ),
        radial-gradient(
          ellipse 583px 668px at 436px 8px,
          #f8f5ff 0%,
          #f3e7f904 100%
        );
      animation: slideIn 0.3s cubic-bezier(0.4, 0, 0.2, 1);

      .events_content_diagnosisHeader {
        display: flex;
        justify-content: space-between;
        align-items: center;
        padding: 12px;
        border-bottom: 1px solid rgba(147, 112, 219, 0.2);
        border-radius: 12px 12px 0 0;
        color: #000;
        font-size: 16px;
        font-weight: 500;
        backdrop-filter: blur(4px);

        .events_content_diagnosisHeader_aiIcon {
          width: 18px;
          height: 18px;

          img {
            width: 100%;
            height: 100%;
          }
        }

        .events_content_diagnosisHeader_stopButton {
          transition: all 0.2s cubic-bezier(0.4, 0, 0.2, 1);
          width: 28px;
          height: 28px;
          display: flex;
          align-items: center;
          justify-content: center;
          border-radius: 6px;
          margin-right: 8px;
          position: relative;
          overflow: hidden;

          &::before {
            content: '';
            position: absolute;
            top: 0;
            left: 0;
            right: 0;
            bottom: 0;
            background: rgba(255, 77, 79, 0);
            transition: background 0.3s ease;
            z-index: 0;
          }

          :global(.anticon) {
            font-size: 16px;
            transition: all 0.3s cubic-bezier(0.4, 0, 0.2, 1);
            position: relative;
            z-index: 1;
          }

          &:hover {
            color: #ff4d4f;
            transform: scale(1.05);

            &::before {
              background: rgba(255, 77, 79, 0.15);
            }

            :global(.anticon) {
              transform: rotate(180deg) scale(1.1);
            }
          }

          &:active {
            transform: scale(0.95);

            &::before {
              background: rgba(255, 77, 79, 0.25);
            }
          }
        }

        button {
          transition: all 0.3s ease;
          border-radius: 6px;
          width: 28px;
          height: 28px;
          display: flex;
          align-items: center;
          justify-content: center;

          &:hover {
            color: #fff;
            background: rgba(147, 112, 219, 0.2);
            transform: scale(1.05);
          }

          &:active {
            transform: scale(0.95);
          }
        }
      }

      .events_content_diagnosisBody {
        position: relative;
        overflow-y: auto;
        height: 100%;
        box-sizing: border-box;
        border-radius: 0 0 12px 12px;

        &::-webkit-scrollbar {
          width: 8px;
          height: 8px;
        }

        &::-webkit-scrollbar-track {
          background: rgba(147, 112, 219, 0.05);
          border-radius: 4px;
        }

        &::-webkit-scrollbar-thumb {
          background: rgba(147, 112, 219, 0.2);
          border-radius: 4px;
          border: 2px solid transparent;
          background-clip: padding-box;

          &:hover {
            background: rgba(147, 112, 219, 0.3);
            border: 2px solid transparent;
            background-clip: padding-box;
          }
        }

        .events_content_diagnosisContent {
          color: #000;
          border-radius: 12px;
          padding: 16px;
          font-size: 14px;
          line-height: 1.6;
          box-sizing: border-box;
          word-wrap: break-word;

          h1,
          h2,
          h3 {
            color: #000;
            margin-bottom: 16px;
            font-weight: 600;
            letter-spacing: -0.01em;
          }

          h1 {
            font-size: 20px;
          }

          h2 {
            font-size: 18px;
            margin-top: 24px;
            padding-bottom: 8px;
            border-bottom: 1px solid rgba(147, 112, 219, 0.2);
          }

          h3 {
            font-size: 16px;
            margin-top: 20px;
          }

          p {
            margin-bottom: 16px;
            line-height: 1.7;
          }

          ul,
          ol {
            padding-left: 24px;
            margin-bottom: 16px;
          }

          li {
            margin-bottom: 8px;
          }

          code {
            background: rgba(147, 112, 219, 0.1);
            padding: 2px 6px;
            border-radius: 4px;
            font-family: 'Menlo', 'Monaco', 'Courier New', monospace;
            font-size: 13px;
          }

          pre {
            background: #000;
            padding: 16px;
            border-radius: 8px;
            margin-bottom: 16px;
            overflow-x: auto;
            border: 1px solid rgba(147, 112, 219, 0.1);

            code {
              background: none;
              padding: 0;
              color: #fff;
            }
          }

          .events_content_streamingIndicator {
            display: flex;
            align-items: center;
            gap: 4px;

            .dot {
              width: 6px;
              height: 6px;
              background-color: #4447c3;
              border-radius: 50%;
              opacity: 0.3;
              animation: dotPulse 1.4s infinite;

              &:nth-child(2) {
                animation-delay: 0.2s;
              }

              &:nth-child(3) {
                animation-delay: 0.4s;
              }
            }
          }

          .events_content_streamingIndicatorFixed {
            position: fixed;
            bottom: 16px;
            left: 16px;
          }

          .events_content_diagnosisLoading {
            display: flex;
            flex-direction: column;
            align-items: center;
            justify-content: center;
            height: 100%;
            gap: 16px;
            text-align: center;
            color: rgba(230, 230, 250, 0.85);

            :global(.ant-spin) {
              .ant-spin-dot-item {
                background-color: #9370db;
              }
            }

            p {
              font-size: 14px;
              margin-top: 16px;
              color: rgba(230, 230, 250, 0.85);
            }
          }

          :global {
            .markdown-body {
              color: #d4d4d4;
              background: transparent;
              padding: 16px;

              h1,
              h2,
              h3,
              h4,
              h5,
              h6 {
                color: rgba(230, 230, 250, 0.95);
                border-bottom: 1px solid rgba(147, 112, 219, 0.2);
                margin-top: 24px;
                margin-bottom: 16px;
                font-weight: 600;
                line-height: 1.25;
              }

              h1 {
                font-size: 24px;
              }

              h2 {
                font-size: 20px;
              }

              h3 {
                font-size: 18px;
              }

              h4 {
                font-size: 16px;
              }

              h5 {
                font-size: 14px;
              }

              h6 {
                font-size: 13px;
              }

              pre {
                background: rgba(0, 0, 0, 0.4);
                border: 1px solid rgba(147, 112, 219, 0.5);
                border-radius: 6px;
                padding: 12px;
                margin: 12px 0;
                overflow-x: auto;

                code {
                  background: transparent;
                  padding: 0;
                  color: #f0e6ff;
                }
              }

              code {
                background: rgba(147, 112, 219, 0.2);
                padding: 2px 6px;
                border-radius: 4px;
                color: #f0e6ff;
                font-family: 'Menlo', 'Monaco', 'Courier New', monospace;
              }

              ul,
              ol {
                padding-left: 24px;
                margin: 8px 0;

                li {
                  margin: 4px 0;
                }
              }

              blockquote {
                color: rgba(230, 230, 250, 0.85);
                border-left: 4px solid rgba(147, 112, 219, 0.4);
                background: rgba(147, 112, 219, 0.1);
                margin: 16px 0;
                padding: 12px 16px;
                border-radius: 0 8px 8px 0;
              }

              a {
                color: #9370db;
                text-decoration: none;
                transition: all 0.2s ease;
                border-bottom: 1px solid transparent;

                &:hover {
                  color: lighten(#9370db, 10%);
                  border-bottom-color: currentColor;
                }
              }

              table {
                border-collapse: separate;
                border-spacing: 0;
                width: 100%;
                margin: 16px 0;
                border-radius: 8px;
                border: 1px solid rgba(147, 112, 219, 0.2);
                overflow: hidden;

                th,
                td {
                  border: 1px solid rgba(147, 112, 219, 0.2);
                  padding: 12px;
                }

                th {
                  background: rgba(147, 112, 219, 0.1);
                  font-weight: 600;
                  text-align: left;
                }

                tr {
                  background-color: transparent;
                  transition: background-color 0.2s ease;

                  &:nth-child(2n) {
                    background-color: rgba(147, 112, 219, 0.05);
                  }

                  &:hover {
                    background-color: rgba(147, 112, 219, 0.1);
                  }
                }
              }

<<<<<<< HEAD
            hr {
              border: none;
              height: 1px;
              background: linear-gradient(
                to right,
                rgba(147, 112, 219, 0.1),
                rgba(147, 112, 219, 0.4),
                rgba(147, 112, 219, 0.1)
              );
              margin: 24px 0;
=======
              hr {
                border: none;
                height: 1px;
                background: linear-gradient(to right,
                    rgba(147, 112, 219, 0.1),
                    rgba(147, 112, 219, 0.4),
                    rgba(147, 112, 219, 0.1));
                margin: 24px 0;
              }
>>>>>>> 61f5539a
            }
          }
        }

      }

    }
  }
}

.tag {
  display: inline-flex;
  align-items: center;
  justify-content: center;
  height: 22px;
  padding: 0 8px;
  border-radius: 2px;
  background: #fafafa;
  border: 1px solid #f0f0f0;
  font-size: 12px;
  line-height: 20px;
  white-space: nowrap;
  transition: all 0.2s cubic-bezier(0.4, 0, 0.2, 1);

  &:hover {
    transform: scale(1.05);
  }
}

.typeTag {
  min-width: 54px;
  position: relative;
  overflow: hidden;

  &.normal {
    background: #f6ffed;
    border-color: #b7eb8f;
    color: #52c41a;

    &:hover {
      background: #f6ffed;
    }
  }

  &.warning {
    background: #fff2e8;
    border-color: #ffbb96;
    color: #fa541c;

    &:hover {
      background: #fff7e6;
    }
  }

  &::after {
    content: '';
    position: absolute;
    top: 0;
    left: 0;
    width: 100%;
    height: 100%;
    background: linear-gradient(
      120deg,
      transparent,
      rgba(255, 255, 255, 0.6),
      transparent
    );
    transform: translateX(-100%);
  }

  &:hover::after {
    transition: transform 0.6s;
    transform: translateX(100%);
  }
}

.countTag {
  min-width: 32px;
  background: #f0f5ff;
  border-color: #d6e4ff;
  color: #2f54eb;

  &:hover {
    animation: pulse 1s;
  }
}

:global {
  .ant-table-wrapper {
    .ant-table {
      background: transparent;

      .ant-table-thead > tr > th {
        background: #fafafa;
        font-weight: 500;
        border-bottom: 1px solid #f0f0f0;
        padding: 12px 16px;
      }

      .ant-table-tbody {
        > tr {
          transition: all 0.2s ease;

          &:hover {
            transform: translateY(-2px);
            box-shadow: 0 4px 12px rgba(0, 0, 0, 0.1);
            z-index: 1;
          }

          > td {
            transition: background-color 0.2s ease;
          }
        }
      }
    }
  }

  .ant-badge {
    .ant-badge-status-dot {
      width: 8px;
      height: 8px;
    }

    .ant-badge-status-text {
      font-size: 13px;
      margin-left: 10px;
    }
  }

  .ant-spin-nested-loading {
    .ant-spin {
      max-height: none;
    }
  }

  .ant-empty {
    padding: 40px 0;

    .ant-empty-description {
      color: #666;
    }
  }

  .ant-skeleton {
    padding: 16px;
    background: #fff;
    border-radius: 8px;

    .ant-skeleton-content {
      .ant-skeleton-title {
        margin-top: 0;
      }

      .ant-skeleton-paragraph {
        margin-bottom: 0;

        > li {
          background: linear-gradient(
            90deg,
            #f5f5f5 25%,
            #e8e8e8 37%,
            #f5f5f5 63%
          );
          background-size: 400% 100%;
          animation: ant-skeleton-loading 1.4s ease infinite;
        }
      }
    }
  }
}

@media (max-width: 768px) {
  .events_container {
    padding: 16px;

    .events_header {
      flex-direction: column;
      align-items: flex-start;
      gap: 12px;
    }

    .events_toolBar {
      flex-direction: column;
      align-items: stretch;

      .events_toolBar_typeFilter {
        width: 100%;
      }

      .events_toolBar_searchInput {
        width: 100%;
        margin-right: 0;
      }
    }
  }
}

@keyframes dotPulse {
  0% {
    opacity: 0.3;
  }

  50% {
    opacity: 1;
  }

  100% {
    opacity: 0.3;
  }
}

@keyframes pulse {
  0% {
    transform: scale(1);
  }

  50% {
    transform: scale(1.05);
  }

  100% {
    transform: scale(1);
  }
}<|MERGE_RESOLUTION|>--- conflicted
+++ resolved
@@ -652,18 +652,6 @@
                 }
               }
 
-<<<<<<< HEAD
-            hr {
-              border: none;
-              height: 1px;
-              background: linear-gradient(
-                to right,
-                rgba(147, 112, 219, 0.1),
-                rgba(147, 112, 219, 0.4),
-                rgba(147, 112, 219, 0.1)
-              );
-              margin: 24px 0;
-=======
               hr {
                 border: none;
                 height: 1px;
@@ -673,7 +661,6 @@
                     rgba(147, 112, 219, 0.1));
                 margin: 24px 0;
               }
->>>>>>> 61f5539a
             }
           }
         }
