--- conflicted
+++ resolved
@@ -332,11 +332,7 @@
         doc: '',
         extensions: [
           completionPlugin,
-<<<<<<< HEAD
-          placeholder(t('SearchUsingSQL') + '......'),
-=======
           placeholder(`${t('SearchUsingSQL')} ......`),
->>>>>>> 404332fa
           placeholderStyle,
           new LanguageSupport(sql() as any),
           highlightSpecialChars(),
