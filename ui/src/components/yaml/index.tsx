import React, { useEffect, useRef, useState, useCallback } from 'react'
import type { LegacyRef } from 'react'
import { Alert, Button, message, Modal, Space, Spin, Tooltip } from 'antd'
import { Resizable } from 're-resizable'
import { useTranslation } from 'react-i18next'
import {
  CopyOutlined,
  CloseOutlined,
  PoweroffOutlined,
  FullscreenExitOutlined,
  FullscreenOutlined,
<<<<<<< HEAD
  ExpandOutlined,
=======
  ReloadOutlined,
>>>>>>> 60ddce45
} from '@ant-design/icons'
import hljs from 'highlight.js'
import yaml from 'js-yaml'
import 'highlight.js/styles/lightfair.css'
import { yaml2json } from '@/utils/tools'
import { useSelector } from 'react-redux'
import Markdown from 'react-markdown'
import axios from 'axios'
import { FullScreen, useFullScreenHandle } from 'react-full-screen'
import i18n from '@/i18n'
import aiSummarySvg from '@/assets/ai-summary.svg'

import styles from './styles.module.less'

// eslint-disable-next-line @typescript-eslint/no-var-requires
hljs.registerLanguage('yaml', require('highlight.js/lib/languages/yaml'))

type InterpretStatus =
  | 'idle'
  | 'init'
  | 'streaming'
  | 'complete'
  | 'error'
  | 'loading'

type IProps = {
  data: any
  height?: string | number
  onRefresh?: () => void
}

const Yaml = (props: IProps) => {
  const { t } = useTranslation()
  const handle = useFullScreenHandle()
  const yamlRef = useRef<LegacyRef<HTMLDivElement> | undefined>()
  const diagnosisContentRef = useRef<HTMLDivElement>(null)
  const interpretEndRef = useRef<HTMLDivElement>(null)
  const contentRef = useRef<HTMLDivElement>(null)
  const observerRef = useRef<MutationObserver | null>(null)
  const { data, onRefresh } = props
  const [moduleHeight, setModuleHeight] = useState<number>(500)
  const [interpretStatus, setInterpretStatus] =
    useState<InterpretStatus>('idle')
  const [interpret, setInterpret] = useState('')
  const [isStreaming, setStreaming] = useState(false)
  const abortControllerRef = useRef<AbortController | null>(null)
  const { aiOptions } = useSelector((state: any) => state.globalSlice)
  const isAIEnabled = aiOptions?.AIModel && aiOptions?.AIAuthToken
  const [open, setOpen] = useState(false)

  useEffect(() => {
    onRefresh?.()
  }, [])

  useEffect(() => {
    const yamlStatusJson = yaml2json(data)
    if (yamlRef.current && yamlStatusJson?.data) {
      ;(yamlRef.current as unknown as HTMLElement).innerHTML = hljs.highlight(
        'yaml',
        yaml.dump(yamlStatusJson?.data),
      ).value
    }
  }, [data])

  // Function to scroll to the bottom of the container
  const scrollToBottom = useCallback(() => {
    if (diagnosisContentRef.current && interpretStatus === 'streaming') {
      const container = diagnosisContentRef.current
      const scrollHeight = container.scrollHeight
      const height = container.clientHeight
      const maxScroll = scrollHeight - height
      container.scrollTo({
        top: maxScroll,
        behavior: 'auto',
      })
    }
  }, [interpretStatus])

  // Watch for content changes
  useEffect(() => {
    if (interpretStatus === 'streaming' && diagnosisContentRef.current) {
      if (observerRef.current) {
        observerRef.current.disconnect()
      }

      const observer = new MutationObserver(() => {
        scrollToBottom()
      })

      observer.observe(diagnosisContentRef.current, {
        childList: true,
        subtree: true,
        characterData: true,
      })

      observerRef.current = observer

      return () => {
        observer.disconnect()
      }
    }
  }, [interpretStatus, scrollToBottom])

  // Scroll when content updates
  useEffect(() => {
    if (interpretStatus === 'streaming') {
      scrollToBottom()
    }
  }, [interpret, scrollToBottom, interpretStatus])

  function copy() {
    const textarea = document.createElement('textarea')
    textarea.value = data
    document.body.appendChild(textarea)
    textarea.select()
    document.execCommand('copy')
    message.success(t('CopySuccess'))
    document.body.removeChild(textarea)
  }

  const handleInterpret = async () => {
    try {
      if (!data) {
        message.warning(t('YAML.NoContent'))
        return
      }

      // Reset interpret state
      setInterpret('')
      setInterpretStatus('loading' as InterpretStatus)

      // Cancel any existing SSE connection
      if (abortControllerRef.current) {
        abortControllerRef.current.abort()
      }

      // Create new AbortController for this request
      const abortController = new AbortController()
      abortControllerRef.current = abortController

      setStreaming(true)

      // Create new fetch request for interpret
      const url = `${axios.defaults.baseURL}/rest-api/v1/insight/yaml/interpret/stream`

      // Send POST request and handle SSE response
      fetch(url, {
        method: 'POST',
        headers: {
          'Content-Type': 'application/json',
          Accept: 'text/event-stream',
        },
        body: JSON.stringify({
          yaml: data,
          language: i18n.language,
        }),
        signal: abortController.signal,
      })
        .then(response => {
          if (!response.ok) {
            throw new Error(response.statusText)
          }

          // Create a reader from the response body stream
          const reader = response.body?.getReader()
          const decoder = new TextDecoder()

          if (!reader) {
            throw new Error('No response body')
          }

          // Read the stream
          const processStream = async () => {
            try {
              let streaming = true
              while (streaming) {
                const { done, value } = await reader.read()

                if (done) {
                  streaming = false
                  setInterpretStatus('complete' as InterpretStatus)
                  break
                }

                // Decode the chunk and process events
                const chunk = decoder.decode(value)
                const events = chunk
                  .split('\n\n')
                  .filter(Boolean)
                  .map(event => event.replace('data: ', ''))

                for (const event of events) {
                  try {
                    const interpretEvent = JSON.parse(event)

                    switch (interpretEvent.type) {
                      case 'start':
                        setInterpretStatus('streaming' as InterpretStatus)
                        break
                      case 'chunk':
                        setInterpret(prev => prev + interpretEvent.content)
                        if (interpretEndRef.current) {
                          interpretEndRef.current.scrollIntoView({
                            behavior: 'smooth',
                          })
                        }
                        break
                      case 'error':
                        streaming = false
                        setInterpretStatus('error' as InterpretStatus)
                        message.error(interpretEvent.content)
                        reader.cancel()
                        break
                      case 'complete':
                        streaming = false
                        setInterpretStatus('complete' as InterpretStatus)
                        reader.cancel()
                        break
                    }
                  } catch (error) {
                    console.error('Failed to parse interpret event:', error)
                  }
                }
              }
            } catch (error) {
              if (error.name === 'AbortError') {
                console.log('Interpret stream aborted')
              } else {
                console.error('Error reading stream:', error)
                setInterpretStatus('error' as InterpretStatus)
                message.error(t('YAML.InterpretConnectionError'))
              }
            }
          }

          processStream()
        })
        .catch(error => {
          if (error.name !== 'AbortError') {
            console.error('Failed to start interpret:', error)
            setInterpretStatus('error' as InterpretStatus)
            message.error(t('YAML.FailedToStartInterpret'))
          }
        })
    } catch (error) {
      console.error('Failed to start interpret:', error)
      setInterpretStatus('error' as InterpretStatus)
      message.error(t('YAML.FailedToInterpret'))
    } finally {
      setStreaming(false)
    }
  }
  const contentToTopHeight = contentRef.current?.getBoundingClientRect()?.top
  const dotToTopHeight = interpretEndRef.current?.getBoundingClientRect()?.top

  function renderAiAnalysis(isDailog) {
    return (
      interpretStatus !== 'idle' && (
        <div
          className={styles.yaml_content_diagnosisPanel}
          style={{
            height: isDailog ? 700 : moduleHeight,
            ...(isDailog ? { width: '100%' } : {}),
          }}
        >
          <div className={styles.yaml_content_diagnosisHeader}>
            <Space>
              <div className={styles.yaml_content_diagnosisHeader_aiIcon}>
                <img src={aiSummarySvg} alt="ai summary" />
              </div>
              {t('YAML.InterpretResult')}
            </Space>
            <Space>
              {interpretStatus === 'streaming' && (
                <Tooltip title={t('YAML.StopInterpret')} placement="bottom">
                  <Button
                    type="text"
                    className={styles.stopButton}
                    icon={<PoweroffOutlined />}
                    onClick={() => {
                      if (abortControllerRef.current) {
                        abortControllerRef.current.abort()
                        setInterpretStatus('complete' as InterpretStatus)
                      }
                    }}
                  />
                </Tooltip>
              )}
              {isDailog ? null : (
                <>
                  <Button
                    type="text"
                    icon={<ExpandOutlined />}
                    onClick={() => {
                      setOpen(!open)
                    }}
                  />
                </>
              )}
              <Button
                type="text"
                icon={<CloseOutlined />}
                onClick={() => {
                  if (isDailog) {
                    setOpen(false)
                  } else {
                    setInterpretStatus('idle' as InterpretStatus)
                  }
                }}
              />
            </Space>
          </div>
          <div
            className={styles.yaml_content_diagnosisBody}
            style={isDailog ? { width: '100%' } : {}}
          >
            <div
              className={styles.yaml_content_diagnosisContent}
              ref={contentRef}
            >
              {interpretStatus === 'loading' ||
              (interpretStatus === 'streaming' && !interpret) ? (
                <div className={styles.yaml_content_diagnosisLoading}>
                  <Spin />
                  <p>{t('EventAggregator.DiagnosisInProgress')}</p>
                </div>
              ) : interpretStatus === 'streaming' ? (
                <>
                  <Markdown>{interpret}</Markdown>
                  <div
                    ref={interpretEndRef}
                    style={{
                      float: 'left',
                      clear: 'both',
                    }}
                  />
                </>
              ) : interpretStatus === 'error' ? (
                <Alert
                  type="error"
                  message={t('EventAggregator.DiagnosisFailed')}
                  description={t('EventAggregator.TryAgainLater')}
                />
              ) : (
                <Markdown>{interpret}</Markdown>
              )}
            </div>
            {interpretStatus === 'streaming' && interpret && (
              <div
                className={`${styles.yaml_content_streamingIndicator} ${dotToTopHeight - contentToTopHeight + 53 - moduleHeight >= 0 ? styles.yaml_content_streamingIndicatorFixed : ''}`}
              >
                <span className={styles.dot}></span>
                <span className={styles.dot}></span>
                <span className={styles.dot}></span>
              </div>
            )}
          </div>
        </div>
      )
    )
  }

  return (
    <div style={{ paddingBottom: 20 }}>
      <Resizable
        defaultSize={{
          height: moduleHeight,
        }}
        onResizeStop={(e, direction, ref, d) => {
          const newModuleHeight = moduleHeight + d.height
          setModuleHeight(newModuleHeight)
        }}
        handleStyles={{
          bottom: {
            bottom: 0,
            height: '6px',
            cursor: 'row-resize',
            background: 'transparent',
            transition: 'background 0.3s ease',
          },
        }}
        handleClasses={{
          bottom: styles.resizeHandle,
        }}
      >
        <div className={styles.yaml_content} style={{ height: props?.height }}>
          <FullScreen handle={handle} className={styles.fullScreenConatiner}>
            <div className={styles.yaml_container}>
              <div className={styles.copy}>
                <Space>
                  {data && (
                    <>
                      {!handle.active && (
                        <Tooltip title={t('LogAggregator.FullScreen')}>
                          <Button
                            type="text"
                            icon={<FullscreenOutlined />}
                            onClick={handle.enter}
                          />
                        </Tooltip>
                      )}
                      {!handle.active && onRefresh && (
                        <Tooltip title={t('YAML.Refresh')}>
                          <Button
                            type="text"
                            onClick={onRefresh}
                            icon={<ReloadOutlined />}
                          />
                        </Tooltip>
                      )}
                      {!handle.active && (
                        <Button
                          type="primary"
                          size="small"
                          onClick={copy}
                          disabled={!data}
                          icon={<CopyOutlined />}
                        >
                          {t('Copy')}
                        </Button>
                      )}
                      {handle.active && (
                        <Tooltip title={t('LogAggregator.FullScreen')}>
                          <Button
                            type="text"
                            icon={<FullscreenExitOutlined />}
                            onClick={handle.exit}
                          />
                        </Tooltip>
                      )}
                    </>
                  )}
                  {isAIEnabled && !handle.active && (
                    <Tooltip title={t('YAML.Interpret')}>
                      <Button
                        type="primary"
                        size="small"
                        icon={<span className={styles.magicWand}>✨</span>}
                        onClick={handleInterpret}
                        disabled={!data || isStreaming}
                      >
                        <span style={{ fontSize: 14, marginTop: 2 }}>
                          {t('YAML.Interpret')}
                        </span>
                      </Button>
                    </Tooltip>
                  )}
                </Space>
              </div>
              <div
                className={styles.yaml_box}
                style={{ height: props?.height }}
                ref={yamlRef as any}
              />
            </div>
          </FullScreen>
          {renderAiAnalysis(false)}
        </div>
      </Resizable>
      <Modal
        styles={{
          content: {
            padding: 0,
            borderRadius: 16,
            background:
              'linear-gradient(135deg, rgba(147, 112, 219, 0.15) 0%, rgba(43, 29, 60, 0.95) 100%)',
          },
        }}
        centered
        closable={false}
        width={'80%'}
        height={700}
        open={open}
        footer={null}
      >
        <div style={{ overflow: 'auto' }}>{renderAiAnalysis(true)}</div>
      </Modal>
    </div>
  )
}

export default Yaml<|MERGE_RESOLUTION|>--- conflicted
+++ resolved
@@ -9,11 +9,8 @@
   PoweroffOutlined,
   FullscreenExitOutlined,
   FullscreenOutlined,
-<<<<<<< HEAD
   ExpandOutlined,
-=======
   ReloadOutlined,
->>>>>>> 60ddce45
 } from '@ant-design/icons'
 import hljs from 'highlight.js'
 import yaml from 'js-yaml'
