--- conflicted
+++ resolved
@@ -30,8 +30,6 @@
   "LogAggregator": "日志",
   "LogAggregator.ConnectedTip": "已成功连接到容器 {{container}}",
   "LogAggregator.DisconnectedTip": "连接已断开，正在尝试重新连接...",
-<<<<<<< HEAD
-=======
   "EventAggregator": "事件",
   "EventAggregator.Type": "事件类型",
   "EventAggregator.Normal": "正常",
@@ -45,7 +43,6 @@
   "EventAggregator.ColumnFirstSeen": "首次出现",
   "EventAggregator.ColumnLastSeen": "最后出现",
   "EventAggregator.Error": "事件流连接失败",
->>>>>>> 0e7f77f1
   "Name": "名称",
   "Times": "次",
   "FilterByName": "请输入名称",
@@ -125,7 +122,6 @@
   "Copy": "复制",
   "CopySuccess": "复制成功",
   "CopiedToClipboard": "已复制到剪贴板",
-<<<<<<< HEAD
   "Metrics": {
     "Tooltips": {
       "NodeCount": "集群中的节点总数",
@@ -137,8 +133,6 @@
       "MetricsServer": "Metrics Server 用于从 Kubelet 收集资源指标"
     }
   },
-=======
->>>>>>> 0e7f77f1
   "TotalResourceGroupRules": "资源组规则数量",
   "TotalResources": "资源总数",
   "ClusterCount": "集群数量",
