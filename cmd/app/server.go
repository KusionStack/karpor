--- conflicted
+++ resolved
@@ -132,35 +132,9 @@
 
 // Config returns config for the api server given Options
 func (o *Options) Config() (*apiserver.Config, error) {
-<<<<<<< HEAD
-	// TODO have a "real" external address
-	if err := o.RecommendedOptions.SecureServing.MaybeDefaultWithSelfSignedCerts("localhost", o.AlternateDNS, []net.IP{netutils.ParseIPSloppy("127.0.0.1")}); err != nil {
-		return nil, fmt.Errorf("error creating self-signed certificates: %v", err)
-	}
-
-	o.RecommendedOptions.Etcd.StorageConfig.Paging = utilfeature.DefaultFeatureGate.Enabled(features.APIListChunking)
-	o.RecommendedOptions.ExtraAdmissionInitializers = func(c *genericapiserver.RecommendedConfig) ([]admission.PluginInitializer, error) {
-		client, err := clientset.NewForConfig(c.LoopbackClientConfig)
-		if err != nil {
-			return nil, err
-		}
-		informerFactory := informers.NewSharedInformerFactory(client, c.LoopbackClientConfig.Timeout)
-		o.SharedInformerFactory = informerFactory
-		return []admission.PluginInitializer{}, nil
-	}
-
-	o.RecommendedOptions.Authorization = nil
-	o.RecommendedOptions.Authentication = nil
-
-	serverConfig := genericapiserver.NewRecommendedConfig(scheme.Codecs)
-
-	if err := o.ServerRunOptions.ApplyTo(&serverConfig.Config); err != nil {
-		return nil, err
-=======
 	config := &apiserver.Config{
 		GenericConfig: genericapiserver.NewRecommendedConfig(scheme.Codecs),
 		ExtraConfig:   &apiserver.ExtraConfig{},
->>>>>>> 820835ae
 	}
 	if err := o.RecommendedOptions.ApplyTo(config.GenericConfig); err != nil {
 		return nil, err
@@ -169,21 +143,10 @@
 		return nil, err
 	}
 
-<<<<<<< HEAD
-	if err := o.StaticOptions.ApplyTo(extraConfig); err != nil {
-		return nil, err
-	}
-
-	serverConfig.OpenAPIConfig = genericapiserver.DefaultOpenAPIConfig(karbouropenapi.GetOpenAPIDefinitions, openapi.NewDefinitionNamer(scheme.Scheme))
-	serverConfig.OpenAPIConfig.Info.Title = "Karbour"
-	serverConfig.OpenAPIConfig.Info.Version = "0.1"
-	serverConfig.LongRunningFunc = filters.BasicLongRunningRequestCheck(
-=======
 	config.GenericConfig.OpenAPIConfig = genericapiserver.DefaultOpenAPIConfig(karbouropenapi.GetOpenAPIDefinitions, openapi.NewDefinitionNamer(scheme.Scheme))
 	config.GenericConfig.OpenAPIConfig.Info.Title = "Karbour"
 	config.GenericConfig.OpenAPIConfig.Info.Version = "0.1"
 	config.GenericConfig.LongRunningFunc = filters.BasicLongRunningRequestCheck(
->>>>>>> 820835ae
 		sets.NewString("watch", "proxy"),
 		sets.NewString("attach", "exec", "proxy", "log", "portforward"),
 	)
@@ -198,7 +161,8 @@
 		handler = filtersutil.SearchFilter(handler)
 		return handler
 	}
-	serverConfig.Config.EnableIndex = false
+
+	config.GenericConfig.Config.EnableIndex = false
 
 	return config, nil
 }
